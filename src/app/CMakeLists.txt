#
#  Copyright (c) 2019, The OpenThread Authors.
#  All rights reserved.
#
#  Redistribution and use in source and binary forms, with or without
#  modification, are permitted provided that the following conditions are met:
#  1. Redistributions of source code must retain the above copyright
#     notice, this list of conditions and the following disclaimer.
#  2. Redistributions in binary form must reproduce the above copyright
#     notice, this list of conditions and the following disclaimer in the
#     documentation and/or other materials provided with the distribution.
#  3. Neither the name of the copyright holder nor the
#     names of its contributors may be used to endorse or promote products
#     derived from this software without specific prior written permission.
#
#  THIS SOFTWARE IS PROVIDED BY THE COPYRIGHT HOLDERS AND CONTRIBUTORS "AS IS"
#  AND ANY EXPRESS OR IMPLIED WARRANTIES, INCLUDING, BUT NOT LIMITED TO, THE
#  IMPLIED WARRANTIES OF MERCHANTABILITY AND FITNESS FOR A PARTICULAR PURPOSE
#  ARE DISCLAIMED. IN NO EVENT SHALL THE COPYRIGHT HOLDER OR CONTRIBUTORS BE
#  LIABLE FOR ANY DIRECT, INDIRECT, INCIDENTAL, SPECIAL, EXEMPLARY, OR
#  CONSEQUENTIAL DAMAGES (INCLUDING, BUT NOT LIMITED TO, PROCUREMENT OF
#  SUBSTITUTE GOODS OR SERVICES; LOSS OF USE, DATA, OR PROFITS; OR BUSINESS
#  INTERRUPTION) HOWEVER CAUSED AND ON ANY THEORY OF LIABILITY, WHETHER IN
#  CONTRACT, STRICT LIABILITY, OR TORT (INCLUDING NEGLIGENCE OR OTHERWISE)
#  ARISING IN ANY WAY OUT OF THE USE OF THIS SOFTWARE, EVEN IF ADVISED OF THE
#  POSSIBILITY OF SUCH DAMAGE.
#

add_library(commissioner-app)

target_sources(commissioner-app
    PRIVATE
        commissioner_app.cpp
        commissioner_app.hpp
        json.cpp
        json.hpp
)

target_link_libraries(commissioner-app
    PUBLIC
        commissioner
        commissioner-common
    PRIVATE
        nlohmann_json::nlohmann_json
)

<<<<<<< HEAD
if(OT_COMM_USE_VENDORED_LIBS)
    target_include_directories(commissioner-app PRIVATE
        ${PROJECT_SOURCE_DIR}/third_party/json/repo/single_include)
else()
    target_link_libraries(commissioner-app PRIVATE nlohmann_json::nlohmann_json)
endif()
=======
target_include_directories(commissioner-app
    PUBLIC
        ${CMAKE_CURRENT_SOURCE_DIR}
)
>>>>>>> 4b514a26

install(DIRECTORY etc/commissioner
        FILE_PERMISSIONS OWNER_READ OWNER_WRITE GROUP_READ WORLD_READ
        DESTINATION etc
)

if (BUILD_SHARED_LIBS)
    install(TARGETS commissioner-app
            LIBRARY DESTINATION lib
            ARCHIVE DESTINATION lib
    )
endif()

add_subdirectory(cli)<|MERGE_RESOLUTION|>--- conflicted
+++ resolved
@@ -44,19 +44,10 @@
         nlohmann_json::nlohmann_json
 )
 
-<<<<<<< HEAD
-if(OT_COMM_USE_VENDORED_LIBS)
-    target_include_directories(commissioner-app PRIVATE
-        ${PROJECT_SOURCE_DIR}/third_party/json/repo/single_include)
-else()
-    target_link_libraries(commissioner-app PRIVATE nlohmann_json::nlohmann_json)
-endif()
-=======
 target_include_directories(commissioner-app
     PUBLIC
         ${CMAKE_CURRENT_SOURCE_DIR}
 )
->>>>>>> 4b514a26
 
 install(DIRECTORY etc/commissioner
         FILE_PERMISSIONS OWNER_READ OWNER_WRITE GROUP_READ WORLD_READ
