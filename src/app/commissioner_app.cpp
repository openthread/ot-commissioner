/*
 *    Copyright (c) 2019, The OpenThread Authors.
 *    All rights reserved.
 *
 *    Redistribution and use in source and binary forms, with or without
 *    modification, are permitted provided that the following conditions are met:
 *    1. Redistributions of source code must retain the above copyright
 *       notice, this list of conditions and the following disclaimer.
 *    2. Redistributions in binary form must reproduce the above copyright
 *       notice, this list of conditions and the following disclaimer in the
 *       documentation and/or other materials provided with the distribution.
 *    3. Neither the name of the copyright holder nor the
 *       names of its contributors may be used to endorse or promote products
 *       derived from this software without specific prior written permission.
 *
 *    THIS SOFTWARE IS PROVIDED BY THE COPYRIGHT HOLDERS AND CONTRIBUTORS "AS IS"
 *    AND ANY EXPRESS OR IMPLIED WARRANTIES, INCLUDING, BUT NOT LIMITED TO, THE
 *    IMPLIED WARRANTIES OF MERCHANTABILITY AND FITNESS FOR A PARTICULAR PURPOSE
 *    ARE DISCLAIMED. IN NO EVENT SHALL THE COPYRIGHT HOLDER OR CONTRIBUTORS BE
 *    LIABLE FOR ANY DIRECT, INDIRECT, INCIDENTAL, SPECIAL, EXEMPLARY, OR
 *    CONSEQUENTIAL DAMAGES (INCLUDING, BUT NOT LIMITED TO, PROCUREMENT OF
 *    SUBSTITUTE GOODS OR SERVICES; LOSS OF USE, DATA, OR PROFITS; OR BUSINESS
 *    INTERRUPTION) HOWEVER CAUSED AND ON ANY THEORY OF LIABILITY, WHETHER IN
 *    CONTRACT, STRICT LIABILITY, OR TORT (INCLUDING NEGLIGENCE OR OTHERWISE)
 *    ARISING IN ANY WAY OUT OF THE USE OF THIS SOFTWARE, EVEN IF ADVISED OF THE
 *    POSSIBILITY OF SUCH DAMAGE.
 */

/**
 * @file
 *   The file implements commissioner application.
 */

#include "commissioner_app.hpp"

#include <algorithm>
#include <ctime>
#include <fstream>

#include <address.hpp>
#include <utils.hpp>

#include "file_util.hpp"
#include "json.hpp"

namespace ot {

namespace commissioner {

<<<<<<< HEAD
std::shared_ptr<CommissionerApp> CommissionerApp::Create(const std::string &aConfigFile)
=======
/**
 * The default commissioning handler that always accepts any joiner.
 *
 */
static bool DefaultCommissioningHandler(const JoinerInfo & aJoinerInfo,
                                        const std::string &aVendorName,
                                        const std::string &aVendorModel,
                                        const std::string &aVendorSwVersion,
                                        const ByteArray &  aVendorStackVersion,
                                        const std::string &aProvisioningUrl,
                                        const ByteArray &  aVendorData)
{
    (void)aJoinerInfo;
    (void)aVendorName;
    (void)aVendorModel;
    (void)aVendorSwVersion;
    (void)aVendorStackVersion;
    (void)aProvisioningUrl;
    (void)aVendorData;

    return true;
}

std::shared_ptr<CommissionerApp> CommissionerApp::Create(const Config &aConfig)
>>>>>>> a224dfd1
{
    Error error = Error::kNone;
    auto  app   = std::shared_ptr<CommissionerApp>(new CommissionerApp());

    SuccessOrExit(error = app->Init(aConfig));

exit:
    return error == Error::kNone ? app : nullptr;
}

Error CommissionerApp::Init(const Config &aConfig)
{
    Error error        = Error::kNone;
    auto  commissioner = Commissioner::Create(aConfig, nullptr);

    VerifyOrExit(commissioner != nullptr, error = Error::kInvalidArgs);
    SuccessOrExit(error = commissioner->Start());

    mCommissioner = commissioner;
    mCommissioner->SetPanIdConflictHandler(
        [this](const std::string *aPeerAddr, const ChannelMask *aChannelMask, const uint16_t *aPanId, Error aError) {
            HandlePanIdConflict(aPeerAddr, aChannelMask, aPanId, aError);
        });
    mCommissioner->SetEnergyReportHandler(
        [this](const std::string *aPeerAddr, const ChannelMask *aChannelMask, const ByteArray *aEnergyList,
               Error aError) { HandleEnergyReport(aPeerAddr, aChannelMask, aEnergyList, aError); });
    mCommissioner->SetDatasetChangedHandler([this](Error aError) { HandleDatasetChanged(aError); });
    mCommissioner->SetJoinerInfoRequester(
        [this](JoinerType aType, const ByteArray &aJoinerId) { return GetJoinerInfo(aType, aJoinerId); });

    // This is the default behavior of OpenThread on-Mesh Commissioner.
    mCommissioner->SetCommissioningHandler([this](const JoinerInfo &aJoinerInfo, const std::string &aVendorName,
                                                  const std::string &aVendorModel, const std::string &aVendorSwVersion,
                                                  const ByteArray &  aVendorStackVersion,
                                                  const std::string &aProvisioningUrl, const ByteArray &aVendorData) {
        return HandleCommissioning(aJoinerInfo, aVendorName, aVendorModel, aVendorSwVersion, aVendorStackVersion,
                                   aProvisioningUrl, aVendorData);
    });

exit:
    return error;
}

Error CommissionerApp::Discover()
{
    return mCommissioner->Discover(mBorderAgents);
}

const std::list<BorderAgent> &CommissionerApp::GetBorderAgentList() const
{
    return mBorderAgents;
}

const BorderAgent *CommissionerApp::GetBorderAgent(const std::string &aNetworkName)
{
    for (auto &ba : mBorderAgents)
    {
        if (aNetworkName.empty() || aNetworkName == ba.mNetworkName)
        {
            return &ba;
        }
    }
    return nullptr;
}

Error CommissionerApp::Start(std::string &      aExistingCommissionerId,
                             const std::string &aBorderAgentAddr,
                             uint16_t           aBorderAgentPort)
{
    Error error = Error::kNone;

    // We need to report the already active commissioner ID if one exists.
    SuccessOrExit(error = mCommissioner->Petition(aExistingCommissionerId, aBorderAgentAddr, aBorderAgentPort));
    SuccessOrExit(error = PullNetworkData());

exit:
    if (error != Error::kNone)
    {
        Stop();
    }
    return error;
}

void CommissionerApp::Stop()
{
    IgnoreError(mCommissioner->Resign());
}

void CommissionerApp::AbortRequests()
{
    mCommissioner->AbortRequests();
}

bool CommissionerApp::IsActive() const
{
    return mCommissioner->IsActive();
}

bool CommissionerApp::IsCcmMode() const
{
    return mCommissioner->IsCcmMode();
}

Error CommissionerApp::SaveNetworkData(const std::string &aFilename)
{
    Error       error = Error::kNone;
    NetworkData networkData;

    networkData.mActiveDataset  = mActiveDataset;
    networkData.mPendingDataset = mPendingDataset;
    networkData.mCommDataset    = mCommDataset;
    networkData.mBbrDataset     = mBbrDataset;
    auto jsonString             = NetworkDataToJson(networkData);

    SuccessOrExit(error = WriteFile(jsonString, aFilename));

exit:
    return error;
}

Error CommissionerApp::PullNetworkData()
{
    Error                     error = Error::kNone;
    CommissionerDataset       commDataset;
    ActiveOperationalDataset  activeDataset;
    PendingOperationalDataset pendingDataset;
    BbrDataset                bbrDataset;

    SuccessOrExit(error = mCommissioner->GetCommissionerDataset(commDataset, 0xFFFF));
    if (IsCcmMode())
    {
        SuccessOrExit(error = mCommissioner->GetBbrDataset(bbrDataset, 0xFFFF));
    }

    SuccessOrExit(error = mCommissioner->GetActiveDataset(activeDataset, 0xFFFF));
    SuccessOrExit(error = mCommissioner->GetPendingDataset(pendingDataset, 0xFFFF));

    MergeDataset(mCommDataset, commDataset);
    if (IsCcmMode())
    {
        mBbrDataset = bbrDataset;
    }
    mActiveDataset  = activeDataset;
    mPendingDataset = pendingDataset;

exit:
    return error;
}

Error CommissionerApp::GetSessionId(uint16_t &aSessionId) const
{
    Error error = Error::kNone;

    VerifyOrExit(IsActive(), error = Error::kInvalidState);

    aSessionId = mCommissioner->GetSessionId();

exit:
    return error;
}

Error CommissionerApp::GetBorderAgentLocator(uint16_t &aLocator) const
{
    Error error = Error::kNone;

    VerifyOrExit(IsActive(), error = Error::kInvalidState);

    // We must have Border Agent Locator in commissioner dataset.
    ASSERT(mCommDataset.mPresentFlags & CommissionerDataset::kBorderAgentLocatorBit);

    aLocator = mCommDataset.mBorderAgentLocator;

exit:
    return error;
}

Error CommissionerApp::GetSteeringData(ByteArray &aSteeringData, JoinerType aJoinerType) const
{
    Error error = Error::kNone;

    VerifyOrExit(IsActive(), error = Error::kInvalidState);

    switch (aJoinerType)
    {
    case JoinerType::kMeshCoP:
        VerifyOrExit((mCommDataset.mPresentFlags & CommissionerDataset::kSteeringDataBit), error = Error::kNotFound);
        aSteeringData = mCommDataset.mSteeringData;
        break;

    case JoinerType::kAE:
        VerifyOrExit((mCommDataset.mPresentFlags & CommissionerDataset::kAeSteeringDataBit), error = Error::kNotFound);
        aSteeringData = mCommDataset.mAeSteeringData;
        break;

    case JoinerType::kNMKP:
        VerifyOrExit((mCommDataset.mPresentFlags & CommissionerDataset::kNmkpSteeringDataBit),
                     error = Error::kNotFound);
        aSteeringData = mCommDataset.mNmkpSteeringData;
        break;
    }

exit:
    return error;
}

Error CommissionerApp::EnableJoiner(JoinerType         aType,
                                    uint64_t           aEui64,
                                    const ByteArray &  aPSKd,
                                    const std::string &aProvisioningUrl)
{
    Error error       = Error::kNone;
    auto  joinerId    = Commissioner::ComputeJoinerId(aEui64);
    auto  commDataset = mCommDataset;
    commDataset.mPresentFlags &= ~CommissionerDataset::kSessionIdBit;
    commDataset.mPresentFlags &= ~CommissionerDataset::kBorderAgentLocatorBit;
    auto &steeringData = GetSteeringData(commDataset, aType);

    VerifyOrExit(IsActive(), error = Error::kInvalidState);

    VerifyOrExit(mJoiners.count({aType, joinerId}) == 0, error = Error::kAlready);

    Commissioner::AddJoiner(steeringData, joinerId);
    SuccessOrExit(error = mCommissioner->SetCommissionerDataset(commDataset));

    error = Error::kNone;
    MergeDataset(mCommDataset, commDataset);
    mJoiners.emplace(JoinerKey{aType, joinerId}, JoinerInfo{aType, aEui64, aPSKd, aProvisioningUrl});

exit:
    return error;
}

Error CommissionerApp::DisableJoiner(JoinerType aType, uint64_t aEui64)
{
    Error     error = Error::kNone;
    ByteArray joinerId;
    auto      commDataset = mCommDataset;
    commDataset.mPresentFlags &= ~CommissionerDataset::kSessionIdBit;
    commDataset.mPresentFlags &= ~CommissionerDataset::kBorderAgentLocatorBit;
    auto &steeringData = GetSteeringData(commDataset, aType);

    VerifyOrExit(IsActive(), error = Error::kInvalidState);

    steeringData = {0x00};
    for (const auto &kv : mJoiners)
    {
        auto &joiner = kv.second;
        if (joiner.mType == aType && joiner.mEui64 == aEui64)
        {
            continue;
        }
        joinerId = Commissioner::ComputeJoinerId(aEui64);
        Commissioner::AddJoiner(steeringData, joinerId);
    }

    SuccessOrExit(error = mCommissioner->SetCommissionerDataset(commDataset));

    error = Error::kNone;
    MergeDataset(mCommDataset, commDataset);
    mJoiners.erase(JoinerKey{aType, joinerId});

exit:
    return error;
}

Error CommissionerApp::EnableAllJoiners(JoinerType aType, const ByteArray &aPSKd, const std::string &aProvisioningUrl)
{
    Error     error = Error::kNone;
    ByteArray joinerId;
    auto      commDataset = mCommDataset;
    commDataset.mPresentFlags &= ~CommissionerDataset::kSessionIdBit;
    commDataset.mPresentFlags &= ~CommissionerDataset::kBorderAgentLocatorBit;
    auto &steeringData = GetSteeringData(commDataset, aType);

    VerifyOrExit(IsActive(), error = Error::kInvalidState);

    // Set steering data to all 1 to enable all joiners.
    steeringData = {0xFF};
    SuccessOrExit(error = mCommissioner->SetCommissionerDataset(commDataset));

    error = Error::kNone;
    MergeDataset(mCommDataset, commDataset);

    EraseAllJoiners(aType);
    joinerId = Commissioner::ComputeJoinerId(0);
    mJoiners.emplace(JoinerKey{aType, joinerId}, JoinerInfo{aType, 0, aPSKd, aProvisioningUrl});

exit:
    return error;
}

Error CommissionerApp::DisableAllJoiners(JoinerType aType)
{
    Error error       = Error::kNone;
    auto  commDataset = mCommDataset;
    commDataset.mPresentFlags &= ~CommissionerDataset::kSessionIdBit;
    commDataset.mPresentFlags &= ~CommissionerDataset::kBorderAgentLocatorBit;
    auto &steeringData = GetSteeringData(commDataset, aType);

    VerifyOrExit(IsActive(), error = Error::kInvalidState);

    // Set steering data to all 0 to disable all joiners.
    steeringData = {0x00};
    SuccessOrExit(error = mCommissioner->SetCommissionerDataset(commDataset));

    error = Error::kNone;
    MergeDataset(mCommDataset, commDataset);
    EraseAllJoiners(aType);

exit:
    return error;
}

bool CommissionerApp::IsJoinerCommissioned(JoinerType aType, uint64_t aEui64)
{
    // This doesn't work for CCM joiners, since CCM joiners are not
    // commissioned by the commissioner.
    auto joiner = mJoiners.find(JoinerKey{aType, Commissioner::ComputeJoinerId(aEui64)});
    if (joiner == mJoiners.end())
    {
        return false;
    }
    return joiner->second.mIsCommissioned;
}

Error CommissionerApp::GetJoinerUdpPort(uint16_t &aJoinerUdpPort, JoinerType aJoinerType) const
{
    Error error = Error::kNone;

    VerifyOrExit(IsActive(), error = Error::kInvalidState);

    switch (aJoinerType)
    {
    case JoinerType::kMeshCoP:
        VerifyOrExit(mCommDataset.mPresentFlags & CommissionerDataset::kJoinerUdpPortBit, error = Error::kNotFound);
        aJoinerUdpPort = mCommDataset.mJoinerUdpPort;
        break;

    case JoinerType::kAE:
        VerifyOrExit(mCommDataset.mPresentFlags & CommissionerDataset::kAeUdpPortBit, error = Error::kNotFound);
        aJoinerUdpPort = mCommDataset.mAeUdpPort;
        break;

    case JoinerType::kNMKP:
        VerifyOrExit(mCommDataset.mPresentFlags & CommissionerDataset::kNmkpUdpPortBit, error = Error::kNotFound);
        aJoinerUdpPort = mCommDataset.mNmkpUdpPort;
        break;
    }

exit:
    return error;
}

Error CommissionerApp::SetJoinerUdpPort(JoinerType aType, uint16_t aUdpPort)
{
    Error error       = Error::kNone;
    auto  commDataset = mCommDataset;
    commDataset.mPresentFlags &= ~CommissionerDataset::kSessionIdBit;
    commDataset.mPresentFlags &= ~CommissionerDataset::kBorderAgentLocatorBit;
    auto &joinerUdpPort = GetJoinerUdpPort(commDataset, aType);

    VerifyOrExit(IsActive(), error = Error::kInvalidState);

    joinerUdpPort = aUdpPort;
    SuccessOrExit(error = mCommissioner->SetCommissionerDataset(commDataset));

    error = Error::kNone;
    MergeDataset(mCommDataset, commDataset);

exit:
    return error;
}

Error CommissionerApp::GetCommissionerDataset(CommissionerDataset &aDataset, uint16_t aDatasetFlags)
{
    return mCommissioner->GetCommissionerDataset(aDataset, aDatasetFlags);

    // Don't merge requested commissioner dataset, because the commissioner is
    // the source of commissioner dataset.
}

Error CommissionerApp::SetCommissionerDataset(const CommissionerDataset &aDataset)
{
    Error error;

    SuccessOrExit(error = mCommissioner->SetCommissionerDataset(aDataset));
    MergeDataset(mCommDataset, aDataset);

exit:
    return error;
}

Error CommissionerApp::GetActiveTimestamp(Timestamp &aTimestamp) const
{
    Error error = Error::kNone;

    VerifyOrExit(IsActive(), error = Error::kInvalidState);

    ASSERT(mActiveDataset.mPresentFlags & ActiveOperationalDataset::kActiveTimestampBit);
    aTimestamp = mActiveDataset.mActiveTimestamp;

exit:
    return error;
}

Error CommissionerApp::GetChannel(Channel &aChannel)
{
    Error error = Error::kNone;

    VerifyOrExit(IsActive(), error = Error::kInvalidState);

    // Since channel will be updated by pending operational after a delay time,
    // we need to pull the active operational dataset.

    // TODO(wgtdkp): should we send MGMT_ACTIVE_GET.req for all GetXXX APIs ?
    SuccessOrExit(error = mCommissioner->GetActiveDataset(mActiveDataset, 0xFFFF));

    ASSERT(mActiveDataset.mPresentFlags & ActiveOperationalDataset::kChannelBit);

    aChannel = mActiveDataset.mChannel;

exit:
    return error;
}

Error CommissionerApp::SetChannel(const Channel &aChannel, MilliSeconds aDelay)
{
    Error                     error = Error::kNone;
    PendingOperationalDataset pendingDataset;

    VerifyOrExit(IsActive(), error = Error::kInvalidState);

    pendingDataset.mChannel = aChannel;
    pendingDataset.mPresentFlags |= PendingOperationalDataset::kChannelBit;

    pendingDataset.mDelayTimer = aDelay.count();
    pendingDataset.mPresentFlags |= PendingOperationalDataset::kDelayTimerBit;

    SuccessOrExit(error = mCommissioner->SetPendingDataset(pendingDataset));

    error = Error::kNone;
    MergeDataset(mPendingDataset, pendingDataset);

exit:
    return error;
}

Error CommissionerApp::GetChannelMask(ChannelMask &aChannelMask) const
{
    Error error = Error::kNone;

    VerifyOrExit(IsActive(), error = Error::kInvalidState);

    VerifyOrExit(mActiveDataset.mPresentFlags & ActiveOperationalDataset::kChannelMaskBit, error = Error::kNotFound);
    aChannelMask = mActiveDataset.mChannelMask;

exit:
    return error;
}

Error CommissionerApp::SetChannelMask(const ChannelMask &aChannelMask)
{
    Error                    error = Error::kNone;
    ActiveOperationalDataset activeDataset;

    VerifyOrExit(IsActive(), error = Error::kInvalidState);

    activeDataset.mChannelMask = aChannelMask;
    activeDataset.mPresentFlags |= ActiveOperationalDataset::kChannelMaskBit;

    SuccessOrExit(error = mCommissioner->SetActiveDataset(activeDataset));

    error = Error::kNone;
    MergeDataset(mActiveDataset, activeDataset);

exit:
    return error;
}

Error CommissionerApp::GetExtendedPanId(ByteArray &aExtendedPanId) const
{
    Error error = Error::kNone;

    VerifyOrExit(IsActive(), error = Error::kInvalidState);

    VerifyOrExit(mActiveDataset.mPresentFlags & ActiveOperationalDataset::kExtendedPanIdBit, error = Error::kNotFound);
    aExtendedPanId = mActiveDataset.mExtendedPanId;

exit:
    return error;
}

Error CommissionerApp::SetExtendedPanId(const ByteArray &aExtendedPanId)
{
    Error                    error = Error::kNone;
    ActiveOperationalDataset activeDataset;

    VerifyOrExit(IsActive(), error = Error::kInvalidState);

    activeDataset.mExtendedPanId = aExtendedPanId;
    activeDataset.mPresentFlags |= ActiveOperationalDataset::kExtendedPanIdBit;

    SuccessOrExit(error = mCommissioner->SetActiveDataset(activeDataset));

    error = Error::kNone;
    MergeDataset(mActiveDataset, activeDataset);

exit:
    return error;
}

Error CommissionerApp::GetMeshLocalPrefix(std::string &aPrefix)
{
    Error error = Error::kNone;

    VerifyOrExit(IsActive(), error = Error::kInvalidState);

    SuccessOrExit(error = mCommissioner->GetActiveDataset(mActiveDataset, 0xFFFF));

    VerifyOrExit(mActiveDataset.mPresentFlags & ActiveOperationalDataset::kMeshLocalPrefixBit,
                 error = Error::kNotFound);
    aPrefix = Ipv6PrefixToString(mActiveDataset.mMeshLocalPrefix);

exit:
    return error;
}

Error CommissionerApp::SetMeshLocalPrefix(const std::string &aPrefix, MilliSeconds aDelay)
{
    Error                     error = Error::kNone;
    PendingOperationalDataset pendingDataset;

    VerifyOrExit(IsActive(), error = Error::kInvalidState);

    SuccessOrExit(error = Ipv6PrefixFromString(pendingDataset.mMeshLocalPrefix, aPrefix));
    pendingDataset.mPresentFlags |= PendingOperationalDataset::kMeshLocalPrefixBit;

    pendingDataset.mDelayTimer = aDelay.count();
    pendingDataset.mPresentFlags |= PendingOperationalDataset::kDelayTimerBit;

    SuccessOrExit(error = mCommissioner->SetPendingDataset(pendingDataset));

    error = Error::kNone;
    MergeDataset(mPendingDataset, pendingDataset);

exit:
    return error;
}

Error CommissionerApp::GetNetworkMasterKey(ByteArray &aMasterKey)
{
    Error error = Error::kNone;

    VerifyOrExit(IsActive(), error = Error::kInvalidState);

    SuccessOrExit(error = mCommissioner->GetActiveDataset(mActiveDataset, 0xFFFF));

    VerifyOrExit(mActiveDataset.mPresentFlags & ActiveOperationalDataset::kNetworkMasterKeyBit,
                 error = Error::kNotFound);
    aMasterKey = mActiveDataset.mNetworkMasterKey;

exit:
    return error;
}

Error CommissionerApp::SetNetworkMasterKey(const ByteArray &aMasterKey, MilliSeconds aDelay)
{
    Error                     error = Error::kNone;
    PendingOperationalDataset pendingDataset;

    VerifyOrExit(IsActive(), error = Error::kInvalidState);

    pendingDataset.mNetworkMasterKey = aMasterKey;
    pendingDataset.mPresentFlags |= PendingOperationalDataset::kNetworkMasterKeyBit;

    pendingDataset.mDelayTimer = aDelay.count();
    pendingDataset.mPresentFlags |= PendingOperationalDataset::kDelayTimerBit;

    SuccessOrExit(error = mCommissioner->SetPendingDataset(pendingDataset));

    error = Error::kNone;
    MergeDataset(mPendingDataset, pendingDataset);

exit:
    return error;
}

Error CommissionerApp::GetNetworkName(std::string &aNetworkName) const
{
    Error error = Error::kNone;

    VerifyOrExit(IsActive(), error = Error::kInvalidState);

    VerifyOrExit(mActiveDataset.mPresentFlags & ActiveOperationalDataset::kNetworkNameBit, error = Error::kNotFound);
    aNetworkName = mActiveDataset.mNetworkName;

exit:
    return error;
}

Error CommissionerApp::SetNetworkName(const std::string &aNetworkName)
{
    Error                    error = Error::kNone;
    ActiveOperationalDataset activeDataset;

    VerifyOrExit(IsActive(), error = Error::kInvalidState);

    activeDataset.mNetworkName = aNetworkName;
    activeDataset.mPresentFlags |= ActiveOperationalDataset::kNetworkNameBit;

    SuccessOrExit(error = mCommissioner->SetActiveDataset(activeDataset));

    error = Error::kNone;
    MergeDataset(mActiveDataset, activeDataset);

exit:
    return error;
}

Error CommissionerApp::GetPanId(uint16_t &aPanId)
{
    Error error = Error::kNone;

    VerifyOrExit(IsActive(), error = Error::kInvalidState);

    SuccessOrExit(error = mCommissioner->GetActiveDataset(mActiveDataset, 0xFFFF));

    VerifyOrExit(mActiveDataset.mPresentFlags & ActiveOperationalDataset::kPanIdBit, error = Error::kNotFound);
    aPanId = mActiveDataset.mPanId;

exit:
    return error;
}

Error CommissionerApp::SetPanId(uint16_t aPanId, MilliSeconds aDelay)
{
    Error                     error = Error::kNone;
    PendingOperationalDataset pendingDataset;

    VerifyOrExit(IsActive(), error = Error::kInvalidState);

    pendingDataset.mPanId = aPanId;
    pendingDataset.mPresentFlags |= PendingOperationalDataset::kPanIdBit;

    pendingDataset.mDelayTimer = aDelay.count();
    pendingDataset.mPresentFlags |= PendingOperationalDataset::kDelayTimerBit;

    SuccessOrExit(error = mCommissioner->SetPendingDataset(pendingDataset));

    error = Error::kNone;
    MergeDataset(mPendingDataset, pendingDataset);

exit:
    return error;
}

Error CommissionerApp::GetPSKc(ByteArray &aPSKc) const
{
    Error error = Error::kNone;

    VerifyOrExit(IsActive(), error = Error::kInvalidState);

    VerifyOrExit(mActiveDataset.mPresentFlags & ActiveOperationalDataset::kPSKcBit, error = Error::kNotFound);
    aPSKc = mActiveDataset.mPSKc;

exit:
    return error;
}

Error CommissionerApp::SetPSKc(const ByteArray &aPSKc)
{
    Error                    error = Error::kNone;
    ActiveOperationalDataset activeDataset;

    VerifyOrExit(IsActive(), error = Error::kInvalidState);

    activeDataset.mPSKc = aPSKc;
    activeDataset.mPresentFlags |= ActiveOperationalDataset::kPSKcBit;

    SuccessOrExit(error = mCommissioner->SetActiveDataset(activeDataset));

    error = Error::kNone;
    MergeDataset(mActiveDataset, activeDataset);

exit:
    return error;
}

Error CommissionerApp::GetSecurityPolicy(SecurityPolicy &aSecurityPolicy) const
{
    Error error = Error::kNone;

    VerifyOrExit(IsActive(), error = Error::kInvalidState);

    VerifyOrExit(mActiveDataset.mPresentFlags & ActiveOperationalDataset::kSecurityPolicyBit, error = Error::kNotFound);
    aSecurityPolicy = mActiveDataset.mSecurityPolicy;

exit:
    return error;
}

Error CommissionerApp::SetSecurityPolicy(const SecurityPolicy &aSecurityPolicy)
{
    Error                    error = Error::kNone;
    ActiveOperationalDataset activeDataset;

    VerifyOrExit(IsActive(), error = Error::kInvalidState);

    activeDataset.mSecurityPolicy = aSecurityPolicy;
    activeDataset.mPresentFlags |= ActiveOperationalDataset::kSecurityPolicyBit;

    SuccessOrExit(error = mCommissioner->SetActiveDataset(activeDataset));

    error = Error::kNone;
    MergeDataset(mActiveDataset, activeDataset);

exit:
    return error;
}

Error CommissionerApp::GetActiveDataset(ActiveOperationalDataset &aDataset, uint16_t aDatasetFlags)
{
    Error error;

    SuccessOrExit(error = mCommissioner->GetActiveDataset(aDataset, aDatasetFlags));
    MergeDataset(mActiveDataset, aDataset);

exit:
    return error;
}

Error CommissionerApp::SetActiveDataset(const ActiveOperationalDataset &aDataset)
{
    Error error;

    SuccessOrExit(error = mCommissioner->SetActiveDataset(aDataset));
    MergeDataset(mActiveDataset, aDataset);

exit:
    return error;
}

Error CommissionerApp::GetPendingDataset(PendingOperationalDataset &aDataset, uint16_t aDatasetFlags)
{
    Error error;

    SuccessOrExit(error = mCommissioner->GetPendingDataset(aDataset, aDatasetFlags));
    MergeDataset(mPendingDataset, aDataset);

exit:
    return error;
}

Error CommissionerApp::SetPendingDataset(const PendingOperationalDataset &aDataset)
{
    Error error;

    SuccessOrExit(error = mCommissioner->SetPendingDataset(aDataset));
    MergeDataset(mPendingDataset, aDataset);

exit:
    return error;
}

Error CommissionerApp::GetTriHostname(std::string &aHostname) const
{
    Error error = Error::kNone;

    VerifyOrExit(IsActive() && IsCcmMode(), error = Error::kInvalidState);

    VerifyOrExit(mBbrDataset.mPresentFlags & BbrDataset::kTriHostnameBit, error = Error::kNotFound);
    aHostname = mBbrDataset.mTriHostname;

exit:
    return error;
}

Error CommissionerApp::SetTriHostname(const std::string &aHostname)
{
    Error      error = Error::kNone;
    BbrDataset bbrDataset;

    VerifyOrExit(IsActive() && IsCcmMode(), error = Error::kInvalidState);

    bbrDataset.mTriHostname = aHostname;
    bbrDataset.mPresentFlags |= BbrDataset::kTriHostnameBit;

    SuccessOrExit(error = mCommissioner->SetBbrDataset(bbrDataset));

    error = Error::kNone;
    MergeDataset(mBbrDataset, bbrDataset);

exit:
    return error;
}

Error CommissionerApp::GetRegistrarHostname(std::string &aHostname) const
{
    Error error = Error::kNone;

    VerifyOrExit(IsActive() && IsCcmMode(), error = Error::kInvalidState);

    VerifyOrExit(mBbrDataset.mPresentFlags & BbrDataset::kRegistrarHostnameBit, error = Error::kNotFound);
    aHostname = mBbrDataset.mRegistrarHostname;

exit:
    return error;
}

Error CommissionerApp::SetRegistrarHostname(const std::string &aHostname)
{
    Error      error = Error::kNone;
    BbrDataset bbrDataset;

    VerifyOrExit(IsActive() && IsCcmMode(), error = Error::kInvalidState);

    bbrDataset.mRegistrarHostname = aHostname;
    bbrDataset.mPresentFlags |= BbrDataset::kRegistrarHostnameBit;

    SuccessOrExit(error = mCommissioner->SetBbrDataset(bbrDataset));

    error = Error::kNone;
    MergeDataset(mBbrDataset, bbrDataset);

exit:
    return error;
}

Error CommissionerApp::GetRegistrarIpv6Addr(std::string &aIpv6Addr) const
{
    Error error = Error::kNone;

    VerifyOrExit(IsActive() && IsCcmMode(), error = Error::kInvalidState);

    VerifyOrExit(mBbrDataset.mPresentFlags & BbrDataset::kRegistrarIpv6AddrBit, error = Error::kNotFound);
    aIpv6Addr = mBbrDataset.mRegistrarIpv6Addr;

exit:
    return error;
}

Error CommissionerApp::GetBbrDataset(BbrDataset &aDataset, uint16_t aDatasetFlags)
{
    Error error;

    SuccessOrExit(error = mCommissioner->GetBbrDataset(aDataset, aDatasetFlags));
    MergeDataset(mBbrDataset, aDataset);

exit:
    return error;
}

Error CommissionerApp::SetBbrDataset(const BbrDataset &aDataset)
{
    Error error;

    SuccessOrExit(error = mCommissioner->SetBbrDataset(aDataset));
    MergeDataset(mBbrDataset, aDataset);

exit:
    return error;
}

Error CommissionerApp::Reenroll(const std::string &aDstAddr)
{
    Error error = Error::kNone;

    VerifyOrExit(IsActive() && IsCcmMode(), error = Error::kInvalidState);
    SuccessOrExit(error = mCommissioner->CommandReenroll(aDstAddr));

exit:
    return error;
}

Error CommissionerApp::DomainReset(const std::string &aDstAddr)
{
    Error error = Error::kNone;

    VerifyOrExit(IsActive() && IsCcmMode(), error = Error::kInvalidState);
    SuccessOrExit(error = mCommissioner->CommandDomainReset(aDstAddr));

exit:
    return error;
}

Error CommissionerApp::Migrate(const std::string &aDstAddr, const std::string &aDesignatedNetwork)
{
    Error error = Error::kNone;

    VerifyOrExit(IsActive() && IsCcmMode(), error = Error::kInvalidState);
    SuccessOrExit(error = mCommissioner->CommandMigrate(aDstAddr, aDesignatedNetwork));

exit:
    return error;
}

Error CommissionerApp::RegisterMulticastListener(const std::vector<std::string> &aMulticastAddrList, Seconds aTimeout)
{
    Error       error = Error::kNone;
    std::string pbbrAddr;
    uint8_t     status;

    VerifyOrExit(IsActive(), error = Error::kInvalidState);
    SuccessOrExit(error = GetPrimaryBbrAddr(pbbrAddr));
    SuccessOrExit(error =
                      mCommissioner->RegisterMulticastListener(status, pbbrAddr, aMulticastAddrList, aTimeout.count()));
    VerifyOrExit(status == kMlrStatusSuccess, error = Error::kFailed);

exit:
    return error;
}

Error CommissionerApp::AnnounceBegin(uint32_t           aChannelMask,
                                     uint8_t            aCount,
                                     MilliSeconds       aPeriod,
                                     const std::string &aDtsAddr)
{
    Error error = Error::kNone;

    VerifyOrExit(IsActive(), error = Error::kInvalidState);
    SuccessOrExit(error = mCommissioner->AnnounceBegin(aChannelMask, aCount, aPeriod.count(), aDtsAddr));

exit:
    return error;
}

Error CommissionerApp::PanIdQuery(uint32_t aChannelMask, uint16_t aPanId, const std::string &aDstAddr)
{
    Error error = Error::kNone;

    VerifyOrExit(IsActive(), error = Error::kInvalidState);
    SuccessOrExit(error = mCommissioner->PanIdQuery(aChannelMask, aPanId, aDstAddr));

exit:
    return error;
}

bool CommissionerApp::HasPanIdConflict(uint16_t aPanId) const
{
    return mPanIdConflicts.count(aPanId) != 0;
}

Error CommissionerApp::EnergyScan(uint32_t           aChannelMask,
                                  uint8_t            aCount,
                                  uint16_t           aPeriod,
                                  uint16_t           aScanDuration,
                                  const std::string &aDstAddr)
{
    Error error = Error::kNone;

    VerifyOrExit(IsActive(), error = Error::kInvalidState);
    SuccessOrExit(error = mCommissioner->EnergyScan(aChannelMask, aCount, aPeriod, aScanDuration, aDstAddr));

exit:
    return error;
}

const EnergyReport *CommissionerApp::GetEnergyReport(const Address &aDstAddr) const
{
    auto report = mEnergyReports.find(aDstAddr);
    if (report == mEnergyReports.end())
    {
        return nullptr;
    }
    return &report->second;
}

const EnergyReportMap &CommissionerApp::GetAllEnergyReports() const
{
    return mEnergyReports;
}

const std::string &CommissionerApp::GetDomainName() const
{
    return mCommissioner->GetDomainName();
}

Error CommissionerApp::GetPrimaryBbrAddr(std::string &aAddr)
{
    Error       error = Error::kNone;
    std::string meshLocalPrefix;

    SuccessOrExit(error = GetMeshLocalPrefix(meshLocalPrefix));
    SuccessOrExit(error = Commissioner::GetMeshLocalAddr(aAddr, meshLocalPrefix, kPrimaryBbrAloc16));

exit:
    return error;
}

const ByteArray &CommissionerApp::GetToken() const
{
    return mSignedToken;
}

Error CommissionerApp::RequestToken(const std::string &aAddr, uint16_t aPort)
{
    return mCommissioner->RequestToken(mSignedToken, aAddr, aPort);
}

Error CommissionerApp::SetToken(const ByteArray &aSignedToken, const ByteArray &aSignerCert)
{
    Error error = mCommissioner->SetToken(aSignedToken, aSignerCert);
    if (error == Error::kNone)
    {
        mSignedToken = aSignedToken;
    }
    return error;
}

bool CommissionerApp::JoinerKey::operator<(const JoinerKey &aOther) const
{
    return mType < aOther.mType || (mType == aOther.mType && mId < aOther.mId);
}

ByteArray &CommissionerApp::GetSteeringData(CommissionerDataset &aDataset, JoinerType aJoinerType)
{
    switch (aJoinerType)
    {
    case JoinerType::kMeshCoP:
        aDataset.mPresentFlags |= CommissionerDataset::kSteeringDataBit;
        return aDataset.mSteeringData;

    case JoinerType::kAE:
        aDataset.mPresentFlags |= CommissionerDataset::kAeSteeringDataBit;
        return aDataset.mAeSteeringData;

    case JoinerType::kNMKP:
        aDataset.mPresentFlags |= CommissionerDataset::kNmkpSteeringDataBit;
        return aDataset.mNmkpSteeringData;

    default:
        ASSERT(false);
        aDataset.mPresentFlags |= CommissionerDataset::kSteeringDataBit;
        return aDataset.mSteeringData;
    }
}

uint16_t &CommissionerApp::GetJoinerUdpPort(CommissionerDataset &aDataset, JoinerType aJoinerType)
{
    switch (aJoinerType)
    {
    case JoinerType::kMeshCoP:
        aDataset.mPresentFlags |= CommissionerDataset::kJoinerUdpPortBit;
        return aDataset.mJoinerUdpPort;

    case JoinerType::kAE:
        aDataset.mPresentFlags |= CommissionerDataset::kAeUdpPortBit;
        return aDataset.mAeUdpPort;

    case JoinerType::kNMKP:
        aDataset.mPresentFlags |= CommissionerDataset::kNmkpUdpPortBit;
        return aDataset.mNmkpUdpPort;

    default:
        ASSERT(false);
        aDataset.mPresentFlags |= CommissionerDataset::kJoinerUdpPortBit;
        return aDataset.mJoinerUdpPort;
    }
}

size_t CommissionerApp::EraseAllJoiners(JoinerType aJoinerType)
{
    size_t count  = 0;
    auto   joiner = mJoiners.begin();
    while (joiner != mJoiners.end())
    {
        if (joiner->first.mType == aJoinerType)
        {
            ++count;
            joiner = mJoiners.erase(joiner);
        }
        else
        {
            ++joiner;
        }
    }
    return count;
}

void CommissionerApp::MergeDataset(ActiveOperationalDataset &aDst, const ActiveOperationalDataset &aSrc)
{
#define SET_IF_PRESENT(name)                                          \
    if (aSrc.mPresentFlags & ActiveOperationalDataset::k##name##Bit)  \
    {                                                                 \
        aDst.m##name = aSrc.m##name;                                  \
        aDst.mPresentFlags |= ActiveOperationalDataset::k##name##Bit; \
    }

    SET_IF_PRESENT(ActiveTimestamp);
    SET_IF_PRESENT(Channel);
    SET_IF_PRESENT(ChannelMask);
    SET_IF_PRESENT(ExtendedPanId);
    SET_IF_PRESENT(MeshLocalPrefix);
    SET_IF_PRESENT(NetworkMasterKey);
    SET_IF_PRESENT(NetworkName);
    SET_IF_PRESENT(PanId);
    SET_IF_PRESENT(PSKc);
    SET_IF_PRESENT(SecurityPolicy);

#undef SET_IF_PRESENT
}

void CommissionerApp::MergeDataset(PendingOperationalDataset &aDst, const PendingOperationalDataset &aSrc)
{
    MergeDataset(static_cast<ActiveOperationalDataset &>(aDst), static_cast<const ActiveOperationalDataset &>(aSrc));

#define SET_IF_PRESENT(name)                                           \
    if (aSrc.mPresentFlags & PendingOperationalDataset::k##name##Bit)  \
    {                                                                  \
        aDst.m##name = aSrc.m##name;                                   \
        aDst.mPresentFlags |= PendingOperationalDataset::k##name##Bit; \
    }

    SET_IF_PRESENT(PendingTimestamp);
    SET_IF_PRESENT(DelayTimer);

#undef SET_IF_PRESENT
}

void CommissionerApp::MergeDataset(BbrDataset &aDst, const BbrDataset &aSrc)
{
#define SET_IF_PRESENT(name)                            \
    if (aSrc.mPresentFlags & BbrDataset::k##name##Bit)  \
    {                                                   \
        aDst.m##name = aSrc.m##name;                    \
        aDst.mPresentFlags |= BbrDataset::k##name##Bit; \
    }

    SET_IF_PRESENT(TriHostname);
    SET_IF_PRESENT(RegistrarHostname);
    SET_IF_PRESENT(RegistrarIpv6Addr);

#undef SET_IF_PRESENT
}

// Remove dst dataset's steering data and joiner UDP port
// if they are not presented in the src dataset.
void CommissionerApp::MergeDataset(CommissionerDataset &aDst, const CommissionerDataset &aSrc)
{
#define SET_IF_PRESENT(name)                                     \
    if (aSrc.mPresentFlags & CommissionerDataset::k##name##Bit)  \
    {                                                            \
        aDst.m##name = aSrc.m##name;                             \
        aDst.mPresentFlags |= CommissionerDataset::k##name##Bit; \
    }

    SET_IF_PRESENT(BorderAgentLocator);
    SET_IF_PRESENT(SessionId);

#undef SET_IF_PRESENT
#define SET_IF_PRESENT(name)                                      \
    if (aSrc.mPresentFlags & CommissionerDataset::k##name##Bit)   \
    {                                                             \
        aDst.m##name = aSrc.m##name;                              \
        aDst.mPresentFlags |= CommissionerDataset::k##name##Bit;  \
    }                                                             \
    else                                                          \
    {                                                             \
        aDst.mPresentFlags &= ~CommissionerDataset::k##name##Bit; \
    }

    SET_IF_PRESENT(SteeringData);
    SET_IF_PRESENT(AeSteeringData);
    SET_IF_PRESENT(NmkpSteeringData);
    SET_IF_PRESENT(JoinerUdpPort);
    SET_IF_PRESENT(AeUdpPort);
    SET_IF_PRESENT(NmkpUdpPort);

#undef SET_IF_PRESENT
}

void CommissionerApp::HandlePanIdConflict(const std::string *aPeerAddr,
                                          const ChannelMask *aChannelMask,
                                          const uint16_t *   aPanId,
                                          Error              aError)
{
    // TODO(wgtdkp): logging
    (void)aPeerAddr;

    if (aError != Error::kNone)
    {
        return;
    }

    // Main thread will wait for updates to mPanIdConflicts,
    // which guarantees no concurrent access to it.
    mPanIdConflicts[*aPanId] = *aChannelMask;
}

void CommissionerApp::HandleEnergyReport(const std::string *aPeerAddr,
                                         const ChannelMask *aChannelMask,
                                         const ByteArray *  aEnergyList,
                                         Error              aError)
{
    Address addr;

    SuccessOrExit(aError);
    SuccessOrExit(addr.Set(*aPeerAddr));

    // Main thread will wait for updates to mPanIdConflicts,
    // which guarantees no concurrent access to it.
    mEnergyReports[addr] = {*aChannelMask, *aEnergyList};

exit:
    return;
}

void CommissionerApp::HandleDatasetChanged(Error error)
{
    // TODO(wgtdkp): logging
    (void)error;

    mCommissioner->GetActiveDataset(
        [this](const ActiveOperationalDataset *aDataset, Error aError) {
            if (aError == Error::kNone)
            {
                // FIXME(wgtdkp): syncronization
                mActiveDataset = *aDataset;
            }
            else
            {
                // TODO(wgtdkp): logging
            }
        },
        0xFFFF);

    mCommissioner->GetPendingDataset(
        [this](const PendingOperationalDataset *aDataset, Error aError) {
            if (aError == Error::kNone)
            {
                // FIXME(wgtdkp): syncronization
                mPendingDataset = *aDataset;
            }
            else
            {
                // TODO(wgtdkp): logging
            }
        },
        0xFFFF);
}

const JoinerInfo *CommissionerApp::GetJoinerInfo(JoinerType aType, const ByteArray &aJoinerId)
{
    auto joinerInfo = mJoiners.find({aType, aJoinerId});
    if (joinerInfo != mJoiners.end())
    {
        return &joinerInfo->second;
    }
    joinerInfo = mJoiners.find({aType, Commissioner::ComputeJoinerId(0)});
    if (joinerInfo != mJoiners.end())
    {
        return &joinerInfo->second;
    }
    return nullptr;
}

<<<<<<< HEAD
Error CommissionerApp::MakeConfig(Config &aConfig, const AppConfig &aAppConfig)
{
    Error error = Error::kNone;

    aConfig = aAppConfig.mConfig;

    mCommLogStream.open(aAppConfig.mLogFile, std::ofstream::out | std::ofstream::app);
    VerifyOrExit(mCommLogStream.is_open(), error = Error::kNotFound);

    aConfig.mLogWriter = [this](LogLevel aLevel, const std::string &aMsg) { WriteCommLog(aLevel, aMsg); };

    if (!aAppConfig.mPSKc.empty())
    {
        SuccessOrExit(error = utils::Hex(aConfig.mPSKc, aAppConfig.mPSKc));
    }
    if (!aAppConfig.mPrivateKeyFile.empty())
    {
        SuccessOrExit(error = ReadPemFile(aConfig.mPrivateKey, aAppConfig.mPrivateKeyFile));
    }
    if (!aAppConfig.mCertificateFile.empty())
    {
        SuccessOrExit(error = ReadPemFile(aConfig.mCertificate, aAppConfig.mCertificateFile));
    }
    if (!aAppConfig.mTrustAnchorFile.empty())
    {
        SuccessOrExit(error = ReadPemFile(aConfig.mTrustAnchor, aAppConfig.mTrustAnchorFile));
    }

exit:
    return error;
}

static std::string ToString(LogLevel aLevel)
{
    switch (aLevel)
    {
    case LogLevel::kOff:
        return "off";
    case LogLevel::kCritical:
        return "critical";
    case LogLevel::kError:
        return "error";
    case LogLevel::kWarn:
        return "warn";
    case LogLevel::kInfo:
        return "info";
    case LogLevel::kDebug:
        return "debug";
    default:
        ASSERT(false);
        return "unknown";
    }
}

void CommissionerApp::WriteCommLog(LogLevel aLevel, const std::string &aMsg)
{
    ASSERT(mCommLogStream.is_open());

    char        dateBuf[64];
    std::time_t now = std::time(nullptr);
    std::strftime(dateBuf, sizeof(dateBuf), "%Y-%m-%d %H:%M:%S", std::localtime(&now));
    mCommLogStream << "[ " << dateBuf << " ] [ " << ToString(aLevel) << " ] " << aMsg << std::endl;
}

bool CommissionerApp::HandleCommissioning(const JoinerInfo & aJoinerInfo,
                                          const std::string &aVendorName,
                                          const std::string &aVendorModel,
                                          const std::string &aVendorSwVersion,
                                          const ByteArray &  aVendorStackVersion,
                                          const std::string &aProvisioningUrl,
                                          const ByteArray &  aVendorData)
{
    (void)aVendorName;
    (void)aVendorModel;
    (void)aVendorSwVersion;
    (void)aVendorStackVersion;
    (void)aVendorData;

    constexpr auto kJoinerNotAccepted = false;
    constexpr auto kJoinerAccepted    = true;

    auto configuredJoinerInfo = GetJoinerInfo(aJoinerInfo.mType, Commissioner::ComputeJoinerId(aJoinerInfo.mEui64));
    if (configuredJoinerInfo == nullptr)
    {
        WriteCommLog(LogLevel::kInfo, "Joiner not accepted: not configured");
        return kJoinerNotAccepted;
    }

    if (aProvisioningUrl != configuredJoinerInfo->mProvisioningUrl)
    {
        WriteCommLog(LogLevel::kInfo, "Joiner not accepted: provisioning url not supported");
        return kJoinerNotAccepted;
    }

    return kJoinerAccepted;
}

=======
>>>>>>> a224dfd1
} // namespace commissioner

} // namespace ot<|MERGE_RESOLUTION|>--- conflicted
+++ resolved
@@ -47,34 +47,7 @@
 
 namespace commissioner {
 
-<<<<<<< HEAD
-std::shared_ptr<CommissionerApp> CommissionerApp::Create(const std::string &aConfigFile)
-=======
-/**
- * The default commissioning handler that always accepts any joiner.
- *
- */
-static bool DefaultCommissioningHandler(const JoinerInfo & aJoinerInfo,
-                                        const std::string &aVendorName,
-                                        const std::string &aVendorModel,
-                                        const std::string &aVendorSwVersion,
-                                        const ByteArray &  aVendorStackVersion,
-                                        const std::string &aProvisioningUrl,
-                                        const ByteArray &  aVendorData)
-{
-    (void)aJoinerInfo;
-    (void)aVendorName;
-    (void)aVendorModel;
-    (void)aVendorSwVersion;
-    (void)aVendorStackVersion;
-    (void)aProvisioningUrl;
-    (void)aVendorData;
-
-    return true;
-}
-
 std::shared_ptr<CommissionerApp> CommissionerApp::Create(const Config &aConfig)
->>>>>>> a224dfd1
 {
     Error error = Error::kNone;
     auto  app   = std::shared_ptr<CommissionerApp>(new CommissionerApp());
@@ -1331,71 +1304,6 @@
     return nullptr;
 }
 
-<<<<<<< HEAD
-Error CommissionerApp::MakeConfig(Config &aConfig, const AppConfig &aAppConfig)
-{
-    Error error = Error::kNone;
-
-    aConfig = aAppConfig.mConfig;
-
-    mCommLogStream.open(aAppConfig.mLogFile, std::ofstream::out | std::ofstream::app);
-    VerifyOrExit(mCommLogStream.is_open(), error = Error::kNotFound);
-
-    aConfig.mLogWriter = [this](LogLevel aLevel, const std::string &aMsg) { WriteCommLog(aLevel, aMsg); };
-
-    if (!aAppConfig.mPSKc.empty())
-    {
-        SuccessOrExit(error = utils::Hex(aConfig.mPSKc, aAppConfig.mPSKc));
-    }
-    if (!aAppConfig.mPrivateKeyFile.empty())
-    {
-        SuccessOrExit(error = ReadPemFile(aConfig.mPrivateKey, aAppConfig.mPrivateKeyFile));
-    }
-    if (!aAppConfig.mCertificateFile.empty())
-    {
-        SuccessOrExit(error = ReadPemFile(aConfig.mCertificate, aAppConfig.mCertificateFile));
-    }
-    if (!aAppConfig.mTrustAnchorFile.empty())
-    {
-        SuccessOrExit(error = ReadPemFile(aConfig.mTrustAnchor, aAppConfig.mTrustAnchorFile));
-    }
-
-exit:
-    return error;
-}
-
-static std::string ToString(LogLevel aLevel)
-{
-    switch (aLevel)
-    {
-    case LogLevel::kOff:
-        return "off";
-    case LogLevel::kCritical:
-        return "critical";
-    case LogLevel::kError:
-        return "error";
-    case LogLevel::kWarn:
-        return "warn";
-    case LogLevel::kInfo:
-        return "info";
-    case LogLevel::kDebug:
-        return "debug";
-    default:
-        ASSERT(false);
-        return "unknown";
-    }
-}
-
-void CommissionerApp::WriteCommLog(LogLevel aLevel, const std::string &aMsg)
-{
-    ASSERT(mCommLogStream.is_open());
-
-    char        dateBuf[64];
-    std::time_t now = std::time(nullptr);
-    std::strftime(dateBuf, sizeof(dateBuf), "%Y-%m-%d %H:%M:%S", std::localtime(&now));
-    mCommLogStream << "[ " << dateBuf << " ] [ " << ToString(aLevel) << " ] " << aMsg << std::endl;
-}
-
 bool CommissionerApp::HandleCommissioning(const JoinerInfo & aJoinerInfo,
                                           const std::string &aVendorName,
                                           const std::string &aVendorModel,
@@ -1416,21 +1324,19 @@
     auto configuredJoinerInfo = GetJoinerInfo(aJoinerInfo.mType, Commissioner::ComputeJoinerId(aJoinerInfo.mEui64));
     if (configuredJoinerInfo == nullptr)
     {
-        WriteCommLog(LogLevel::kInfo, "Joiner not accepted: not configured");
+        // TODO(wgtdkp): logging
         return kJoinerNotAccepted;
     }
 
     if (aProvisioningUrl != configuredJoinerInfo->mProvisioningUrl)
     {
-        WriteCommLog(LogLevel::kInfo, "Joiner not accepted: provisioning url not supported");
+        // TODO(wgtdkp): logging
         return kJoinerNotAccepted;
     }
 
     return kJoinerAccepted;
 }
 
-=======
->>>>>>> a224dfd1
 } // namespace commissioner
 
 } // namespace ot