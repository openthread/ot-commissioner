--- conflicted
+++ resolved
@@ -45,9 +45,6 @@
 
 namespace commissioner {
 
-<<<<<<< HEAD
-Error CommissionerApp::Create(std::shared_ptr<CommissionerApp> &aCommApp, const Config &aConfig)
-=======
 JoinerInfo::JoinerInfo(JoinerType aType, uint64_t aEui64, const std::string &aPSKd, const std::string &aProvisioningUrl)
     : mType(aType)
     , mEui64(aEui64)
@@ -56,8 +53,7 @@
 {
 }
 
-std::shared_ptr<CommissionerApp> CommissionerApp::Create(const Config &aConfig)
->>>>>>> f46d2b8e
+Error CommissionerApp::Create(std::shared_ptr<CommissionerApp> &aCommApp, const Config &aConfig)
 {
     Error error;
     auto  app = std::shared_ptr<CommissionerApp>(new CommissionerApp());
@@ -73,36 +69,8 @@
 Error CommissionerApp::Init(const Config &aConfig)
 {
     Error error;
-<<<<<<< HEAD
-    auto  commissioner = Commissioner::Create(aConfig, nullptr);
-
-    VerifyOrExit(commissioner != nullptr, error = ERROR_INVALID_ARGS("bad commissioner configuration"));
-    SuccessOrExit(error = commissioner->Start());
-
-    mCommissioner = commissioner;
-    mCommissioner->SetPanIdConflictHandler(
-        [this](const std::string *aPeerAddr, const ChannelMask *aChannelMask, const uint16_t *aPanId, Error aError) {
-            HandlePanIdConflict(aPeerAddr, aChannelMask, aPanId, aError);
-        });
-    mCommissioner->SetEnergyReportHandler(
-        [this](const std::string *aPeerAddr, const ChannelMask *aChannelMask, const ByteArray *aEnergyList,
-               Error aError) { HandleEnergyReport(aPeerAddr, aChannelMask, aEnergyList, aError); });
-    mCommissioner->SetDatasetChangedHandler([this](Error aError) { HandleDatasetChanged(aError); });
-    mCommissioner->SetJoinerInfoRequester(
-        [this](JoinerType aType, const ByteArray &aJoinerId) { return GetJoinerInfo(aType, aJoinerId); });
-
-    // This is the default behavior of OpenThread on-Mesh Commissioner.
-    mCommissioner->SetCommissioningHandler([this](const JoinerInfo &aJoinerInfo, const std::string &aVendorName,
-                                                  const std::string &aVendorModel, const std::string &aVendorSwVersion,
-                                                  const ByteArray &  aVendorStackVersion,
-                                                  const std::string &aProvisioningUrl, const ByteArray &aVendorData) {
-        return HandleCommissioning(aJoinerInfo, aVendorName, aVendorModel, aVendorSwVersion, aVendorStackVersion,
-                                   aProvisioningUrl, aVendorData);
-    });
-=======
 
     SuccessOrExit(error = Commissioner::Create(mCommissioner, *this, aConfig));
->>>>>>> f46d2b8e
 
     mCommDataset = MakeDefaultCommissionerDataset();
 
@@ -270,16 +238,12 @@
     commDataset.mPresentFlags &= ~CommissionerDataset::kBorderAgentLocatorBit;
     auto &steeringData = GetSteeringData(commDataset, aType);
 
-<<<<<<< HEAD
-    VerifyOrExit(IsActive(), error = ERROR_INVALID_STATE("the commissioner is not active"));
-=======
     SuccessOrExit(error = ValidatePSKd(aPSKd));
 
-    VerifyOrExit(IsActive(), error = Error::kInvalidState);
->>>>>>> f46d2b8e
+    VerifyOrExit(IsActive(), error = ERROR_INVALID_STATE("the commissioner is not active"));
 
     VerifyOrExit(mJoiners.count({aType, joinerId}) == 0,
-                 error = ERROR_ALREADY_EXISTS("joiner(type={}, eui64={:X}) has already been enabled",
+                 error = ERROR_ALREADY_EXISTS("joiner(type={}, EUI64={:X}) has already been enabled",
                                               utils::to_underlying(aType), aEui64));
 
     Commissioner::AddJoiner(steeringData, joinerId);
@@ -333,12 +297,8 @@
     commDataset.mPresentFlags &= ~CommissionerDataset::kBorderAgentLocatorBit;
     auto &steeringData = GetSteeringData(commDataset, aType);
 
-<<<<<<< HEAD
-    VerifyOrExit(IsActive(), error = ERROR_INVALID_STATE("the commissioner is not active"));
-=======
     SuccessOrExit(error = ValidatePSKd(aPSKd));
-    VerifyOrExit(IsActive(), error = Error::kInvalidState);
->>>>>>> f46d2b8e
+    VerifyOrExit(IsActive(), error = ERROR_INVALID_STATE("the commissioner is not active"));
 
     // Set steering data to all 1 to enable all joiners.
     steeringData = {0xFF};
@@ -1260,19 +1220,6 @@
 
 std::string CommissionerApp::OnJoinerRequest(const ByteArray &aJoinerId)
 {
-<<<<<<< HEAD
-    (void)aPeerAddr;
-
-    SuccessOrExit(aError);
-
-    // Main thread will wait for updates to mPanIdConflicts,
-    // which guarantees no concurrent access to it.
-    mPanIdConflicts[*aPanId] = *aChannelMask;
-
-exit:
-    // TODO(wgtdkp): logging
-    return;
-=======
     std::string pskd;
 
     auto joinerInfo = mJoiners.find({JoinerType::kMeshCoP, aJoinerId});
@@ -1290,7 +1237,6 @@
 
 exit:
     return pskd;
->>>>>>> f46d2b8e
 }
 
 void CommissionerApp::OnJoinerConnected(const ByteArray &aJoinerId, Error aError)
