/*
 *    Copyright (c) 2021, The OpenThread Commissioner Authors.
 *    All rights reserved.
 *
 *    Redistribution and use in source and binary forms, with or without
 *    modification, are permitted provided that the following conditions are met:
 *    1. Redistributions of source code must retain the above copyright
 *       notice, this list of conditions and the following disclaimer.
 *    2. Redistributions in binary form must reproduce the above copyright
 *       notice, this list of conditions and the following disclaimer in the
 *       documentation and/or other materials provided with the distribution.
 *    3. Neither the name of the copyright holder nor the
 *       names of its contributors may be used to endorse or promote products
 *       derived from this software without specific prior written permission.
 *
 *    THIS SOFTWARE IS PROVIDED BY THE COPYRIGHT HOLDERS AND CONTRIBUTORS "AS IS"
 *    AND ANY EXPRESS OR IMPLIED WARRANTIES, INCLUDING, BUT NOT LIMITED TO, THE
 *    IMPLIED WARRANTIES OF MERCHANTABILITY AND FITNESS FOR A PARTICULAR PURPOSE
 *    ARE DISCLAIMED. IN NO EVENT SHALL THE COPYRIGHT HOLDER OR CONTRIBUTORS BE
 *    LIABLE FOR ANY DIRECT, INDIRECT, INCIDENTAL, SPECIAL, EXEMPLARY, OR
 *    CONSEQUENTIAL DAMAGES (INCLUDING, BUT NOT LIMITED TO, PROCUREMENT OF
 *    SUBSTITUTE GOODS OR SERVICES; LOSS OF USE, DATA, OR PROFITS; OR BUSINESS
 *    INTERRUPTION) HOWEVER CAUSED AND ON ANY THEORY OF LIABILITY, WHETHER IN
 *    CONTRACT, STRICT LIABILITY, OR TORT (INCLUDING NEGLIGENCE OR OTHERWISE)
 *    ARISING IN ANY WAY OUT OF THE USE OF THIS SOFTWARE, EVEN IF ADVISED OF THE
 *    POSSIBILITY OF SUCH DAMAGE.
 */

/**
 * @file Interpreter unit tests
 */

#include <algorithm>
#include <cstdint>
#include <cstdlib>
#include <memory>
#include <string>
#include <utility>
#include <vector>

#include <unistd.h>

#include "app/border_agent.hpp"
#include "app/border_agent_functions_mock.hpp"

#define private public

#include "app/cli/interpreter.hpp"
#include "app/cli/job_manager.hpp"
#include "app/commissioner_app.hpp"
#include "app/commissioner_app_mock.hpp"
#include "app/file_util.hpp"
#include "app/ps/persistent_storage.hpp"
#include "app/ps/registry.hpp"
#include "app/ps/registry_entries.hpp"
#include "commissioner/defines.hpp"
#include "commissioner/error.hpp"
#include "commissioner/network_data.hpp"
#include "common/utils.hpp"
#include "fmt/core.h"
#include "gmock/gmock-matchers.h"
#include "gmock/gmock-spec-builders.h"
#include "gtest/gtest.h"
#include "nlohmann/json.hpp"

using namespace ot::commissioner;
using namespace ot::commissioner::utils;
using namespace ot::commissioner::persistent_storage;

using testing::_;
using testing::DoAll;
using testing::Return;
using testing::ReturnRef;
using testing::StrEq;
using testing::WithArg;

using Json = nlohmann::json;

class InterpreterTestSuite : public testing::Test
{
public:
    using RegistryStatus = Registry::Status;
    typedef std::shared_ptr<CommissionerAppMock> CommissionerAppMockPtr;

    InterpreterTestSuite()          = default;
    virtual ~InterpreterTestSuite() = default;

    struct TestContext
    {
        TestContext() { SetCommissionerAppStaticExpecter(&mCommissionerAppStaticExpecter); }
        ~TestContext() { ClearCommissionerAppStaticExpecter(); }

        Interpreter                   mInterpreter;
        Registry                     *mRegistry = nullptr;
        CommissionerAppMockPtr        mDefaultCommissionerObject{new CommissionerAppMock()};
        CommissionerAppStaticExpecter mCommissionerAppStaticExpecter;
    };

    void InitContext(TestContext &ctx)
    {
        // Minimum test setup: create config file
        const std::string configFile = "./tmp/config";
        auto              error      = WriteFile("{\"ThreadSMRoot\": \"./tmp\"}", configFile);
        ASSERT_EQ(error.GetCode(), ErrorCode::kNone);

        ASSERT_NE(ctx.mDefaultCommissionerObject, nullptr);

        EXPECT_CALL(ctx.mCommissionerAppStaticExpecter, Create(_, _))
            .WillOnce(
                DoAll(WithArg<0>([&](std::shared_ptr<CommissionerApp> &a) { a = ctx.mDefaultCommissionerObject; }),
                      Return(Error{})));

        auto result = ctx.mInterpreter.Init("./tmp/config", "");
        ASSERT_EQ(result.GetCode(), ErrorCode::kNone);

        ctx.mRegistry = ctx.mInterpreter.mRegistry.get();

        // Add formal default PSKc
        ctx.mInterpreter.mJobManager->mDefaultConf.mPSKc = {'1', '0'};
    }

    void SetUp() override
    {
        ASSERT_TRUE(system("rm -rf tmp") == 0);
        ASSERT_TRUE(system("mkdir -p tmp") == 0);
    }
};

TEST_F(InterpreterTestSuite, TestInit)
{
    TestContext ctx;
    InitContext(ctx);
}

// Multi-network syntax validation (MNSV) test group
TEST_F(InterpreterTestSuite, MNSV_ValidSyntaxPass)
{
    TestContext ctx;
    InitContext(ctx);

    ASSERT_NE(ctx.mRegistry, nullptr);
    ASSERT_EQ(ctx.mRegistry->Add(BorderAgent{"127.0.0.1", 20001, ByteArray{}, "1.1", BorderAgent::State{0, 0, 0, 0, 0},
                                             "net1", 0, "", "", Timestamp{0, 0, 0}, 0, "", ByteArray{}, "domain1", 0, 0,
                                             "", 0, 0x1F | BorderAgent::kDomainNameBit}),
              RegistryStatus::kSuccess);
    ASSERT_EQ(ctx.mRegistry->Add(BorderAgent{"127.0.0.2", 20002, ByteArray{}, "1.1", BorderAgent::State{0, 0, 0, 0, 0},
                                             "net2", 0, "", "", Timestamp{0, 0, 0}, 0, "", ByteArray{}, "domain1", 0, 0,
                                             "", 0, 0x1F | BorderAgent::kDomainNameBit}),
              RegistryStatus::kSuccess);
    BorderRouter br;
    br.mNetworkId = NetworkId{0};
    ASSERT_EQ(ctx.mRegistry->SetCurrentNetwork(br), RegistryStatus::kSuccess);

    std::string             command;
    Interpreter::Expression expr;
    Interpreter::Expression ret;
    std::vector<uint64_t>   nids;

    command = "start --nwk all";
    expr    = ctx.mInterpreter.ParseExpression(command);
    EXPECT_EQ(ctx.mInterpreter.ReParseMultiNetworkSyntax(expr, ret).GetCode(), ErrorCode::kNone);
    EXPECT_TRUE(ctx.mInterpreter.ValidateMultiNetworkSyntax(ret, nids).HasNoError());
    ctx.mInterpreter.mContext.Cleanup();
    ctx.mInterpreter.mJobManager->CleanupJobs();
    ret.clear();
    nids.clear();

    command = "start --nwk this";
    expr    = ctx.mInterpreter.ParseExpression(command);
    EXPECT_EQ(ctx.mInterpreter.ReParseMultiNetworkSyntax(expr, ret).GetCode(), ErrorCode::kNone);
    EXPECT_TRUE(ctx.mInterpreter.ValidateMultiNetworkSyntax(ret, nids).HasNoError());
    ctx.mInterpreter.mContext.Cleanup();
    ctx.mInterpreter.mJobManager->CleanupJobs();
    ret.clear();
    nids.clear();

    command = "start --nwk other";
    expr    = ctx.mInterpreter.ParseExpression(command);
    EXPECT_EQ(ctx.mInterpreter.ReParseMultiNetworkSyntax(expr, ret).GetCode(), ErrorCode::kNone);
    EXPECT_TRUE(ctx.mInterpreter.ValidateMultiNetworkSyntax(ret, nids).HasNoError());
    ctx.mInterpreter.mContext.Cleanup();
    ctx.mInterpreter.mJobManager->CleanupJobs();
    ret.clear();
    nids.clear();

    command = "start --nwk net1 net2";
    expr    = ctx.mInterpreter.ParseExpression(command);
    EXPECT_EQ(ctx.mInterpreter.ReParseMultiNetworkSyntax(expr, ret).GetCode(), ErrorCode::kNone);
    EXPECT_TRUE(ctx.mInterpreter.ValidateMultiNetworkSyntax(ret, nids).HasNoError());
    ctx.mInterpreter.mContext.Cleanup();
    ctx.mInterpreter.mJobManager->CleanupJobs();
    ret.clear();
    nids.clear();

    command = "start --dom domain1";
    expr    = ctx.mInterpreter.ParseExpression(command);
    EXPECT_EQ(ctx.mInterpreter.ReParseMultiNetworkSyntax(expr, ret).GetCode(), ErrorCode::kNone);
    EXPECT_TRUE(ctx.mInterpreter.ValidateMultiNetworkSyntax(ret, nids).HasNoError());
    ctx.mInterpreter.mContext.Cleanup();
    ctx.mInterpreter.mJobManager->CleanupJobs();
    ret.clear();
    nids.clear();
}

TEST_F(InterpreterTestSuite, MNSV_TwoGroupNwkAliasesFail)
{
    TestContext ctx;
    InitContext(ctx);

    Interpreter::Expression expr, ret;
    std::vector<uint64_t>   nids;
    expr = ctx.mInterpreter.ParseExpression("start --nwk all other");
    EXPECT_EQ(ctx.mInterpreter.ReParseMultiNetworkSyntax(expr, ret).GetCode(), ErrorCode::kNone);
    EXPECT_FALSE(ctx.mInterpreter.ValidateMultiNetworkSyntax(ret, nids).HasNoError());
}

TEST_F(InterpreterTestSuite, MNSV_ThisResolvesWithCurrentSet)
{
    TestContext ctx;
    InitContext(ctx);
    ASSERT_EQ(ctx.mRegistry->Add(BorderAgent{"127.0.0.1", 20001, ByteArray{}, "1.1", BorderAgent::State{0, 0, 0, 0, 0},
                                             "net1", 0, "", "", Timestamp{0, 0, 0}, 0, "", ByteArray{}, "domain1", 0, 0,
                                             "", 0, 0x1F | BorderAgent::kDomainNameBit}),
              RegistryStatus::kSuccess);
    BorderRouter br;
    br.mNetworkId = NetworkId{0};
    ASSERT_EQ(ctx.mRegistry->SetCurrentNetwork(br), RegistryStatus::kSuccess);

    Interpreter::Expression expr, ret;
    std::vector<uint64_t>   nids;
    expr = ctx.mInterpreter.ParseExpression("start --nwk this");
    EXPECT_EQ(ctx.mInterpreter.ReParseMultiNetworkSyntax(expr, ret).GetCode(), ErrorCode::kNone);
    EXPECT_TRUE(ctx.mInterpreter.ValidateMultiNetworkSyntax(ret, nids).HasNoError());
}

TEST_F(InterpreterTestSuite, MNSV_ThisUnresolvesWithCurrentUnset)
{
    TestContext ctx;
    InitContext(ctx);
    ASSERT_EQ(ctx.mRegistry->Add(BorderAgent{"127.0.0.1", 20001, ByteArray{}, "1.1", BorderAgent::State{0, 0, 0, 0, 0},
                                             "net1", 0, "", "", Timestamp{0, 0, 0}, 0, "", ByteArray{}, "domain1", 0, 0,
                                             "", 0, 0x1F | BorderAgent::kDomainNameBit}),
              RegistryStatus::kSuccess);

    Interpreter::Expression expr, ret;
    std::vector<uint64_t>   nids;
    expr = ctx.mInterpreter.ParseExpression("start --nwk this");
    EXPECT_EQ(ctx.mInterpreter.ReParseMultiNetworkSyntax(expr, ret).GetCode(), ErrorCode::kNone);
    EXPECT_FALSE(ctx.mInterpreter.ValidateMultiNetworkSyntax(ret, nids).HasNoError());
    EXPECT_EQ(nids.size(), 0);
}

TEST_F(InterpreterTestSuite, MNSV_AllOtherSameWithCurrentUnselected)
{
    TestContext ctx;
    InitContext(ctx);
    ASSERT_EQ(
        ctx.mRegistry->Add(BorderAgent{"127.0.0.1", 20001, ByteArray{}, "1.1", BorderAgent::State{0, 0, 0, 0, 0},
                                       "net1", 1, "", "", Timestamp{0, 0, 0}, 0, "", ByteArray{}, "domain1", 0, 0, "",
                                       0, 0x1F | BorderAgent::kDomainNameBit | BorderAgent::kExtendedPanIdBit}),
        RegistryStatus::kSuccess);
    ASSERT_EQ(
        ctx.mRegistry->Add(BorderAgent{"127.0.0.2", 20001, ByteArray{}, "1.1", BorderAgent::State{0, 0, 0, 0, 0},
                                       "net2", 2, "", "", Timestamp{0, 0, 0}, 0, "", ByteArray{}, "domain1", 0, 0, "",
                                       0, 0x1F | BorderAgent::kDomainNameBit | BorderAgent::kExtendedPanIdBit}),
        RegistryStatus::kSuccess);
    // No current network selected

    Interpreter::Expression expr, ret;
    std::vector<uint64_t>   nids;
    expr = ctx.mInterpreter.ParseExpression("start --nwk all");
    EXPECT_EQ(ctx.mInterpreter.ReParseMultiNetworkSyntax(expr, ret).GetCode(), ErrorCode::kNone);
    EXPECT_TRUE(ctx.mInterpreter.ValidateMultiNetworkSyntax(ret, nids).HasNoError());
    EXPECT_NE(std::find(nids.begin(), nids.end(), 1), nids.end());
    EXPECT_NE(std::find(nids.begin(), nids.end(), 2), nids.end());
    ctx.mInterpreter.mContext.Cleanup();
    ctx.mInterpreter.mJobManager->CleanupJobs();
    ret.clear();
    nids.clear();

    expr = ctx.mInterpreter.ParseExpression("start --nwk other");
    EXPECT_EQ(ctx.mInterpreter.ReParseMultiNetworkSyntax(expr, ret).GetCode(), ErrorCode::kNone);
    EXPECT_TRUE(ctx.mInterpreter.ValidateMultiNetworkSyntax(ret, nids).HasNoError());
    EXPECT_NE(std::find(nids.begin(), nids.end(), 1), nids.end());
    EXPECT_NE(std::find(nids.begin(), nids.end(), 2), nids.end());
    ctx.mInterpreter.mContext.Cleanup();
    ctx.mInterpreter.mJobManager->CleanupJobs();
    ret.clear();
    nids.clear();
}

TEST_F(InterpreterTestSuite, MNSV_AllOtherDifferWithCurrentSelected)
{
    TestContext ctx;
    InitContext(ctx);
    ASSERT_EQ(
        ctx.mRegistry->Add(BorderAgent{"127.0.0.1", 20001, ByteArray{}, "1.1", BorderAgent::State{0, 0, 0, 0, 0},
                                       "net1", 1, "", "", Timestamp{0, 0, 0}, 0, "", ByteArray{}, "domain1", 0, 0, "",
                                       0, 0x1F | BorderAgent::kDomainNameBit | BorderAgent::kExtendedPanIdBit}),
        RegistryStatus::kSuccess);
    ASSERT_EQ(
        ctx.mRegistry->Add(BorderAgent{"127.0.0.2", 20001, ByteArray{}, "1.1", BorderAgent::State{0, 0, 0, 0, 0},
                                       "net2", 2, "", "", Timestamp{0, 0, 0}, 0, "", ByteArray{}, "domain1", 0, 0, "",
                                       0, 0x1F | BorderAgent::kDomainNameBit | BorderAgent::kExtendedPanIdBit}),
        RegistryStatus::kSuccess);
    BorderRouter br;
    br.mNetworkId = NetworkId{0};
    ASSERT_EQ(ctx.mRegistry->SetCurrentNetwork(br), RegistryStatus::kSuccess);

    Interpreter::Expression expr, ret;
    std::vector<uint64_t>   nids;
    expr = ctx.mInterpreter.ParseExpression("start --nwk all");
    EXPECT_EQ(ctx.mInterpreter.ReParseMultiNetworkSyntax(expr, ret).GetCode(), ErrorCode::kNone);
    EXPECT_TRUE(ctx.mInterpreter.ValidateMultiNetworkSyntax(ret, nids).HasNoError());
    EXPECT_NE(std::find(nids.begin(), nids.end(), 1), nids.end());
    EXPECT_NE(std::find(nids.begin(), nids.end(), 2), nids.end());
    ctx.mInterpreter.mContext.Cleanup();
    ctx.mInterpreter.mJobManager->CleanupJobs();
    ret.clear();
    nids.clear();

    expr = ctx.mInterpreter.ParseExpression("start --nwk other");
    EXPECT_EQ(ctx.mInterpreter.ReParseMultiNetworkSyntax(expr, ret).GetCode(), ErrorCode::kNone);
    EXPECT_TRUE(ctx.mInterpreter.ValidateMultiNetworkSyntax(ret, nids).HasNoError());
    EXPECT_EQ(std::find(nids.begin(), nids.end(), 1), nids.end());
    EXPECT_NE(std::find(nids.begin(), nids.end(), 2), nids.end());
    ctx.mInterpreter.mContext.Cleanup();
    ctx.mInterpreter.mJobManager->CleanupJobs();
    ret.clear();
    nids.clear();
}

TEST_F(InterpreterTestSuite, MNSV_TwoDomSwitchesFail)
{
    TestContext ctx;
    InitContext(ctx);
    ASSERT_EQ(
        ctx.mRegistry->Add(BorderAgent{"127.0.0.1", 20001, ByteArray{}, "1.1", BorderAgent::State{0, 0, 0, 0, 0},
                                       "net1", 1, "", "", Timestamp{0, 0, 0}, 0, "", ByteArray{}, "domain1", 0, 0, "",
                                       0, 0x1F | BorderAgent::kDomainNameBit | BorderAgent::kExtendedPanIdBit}),
        RegistryStatus::kSuccess);
    ASSERT_EQ(
        ctx.mRegistry->Add(BorderAgent{"127.0.0.2", 20001, ByteArray{}, "1.1", BorderAgent::State{0, 0, 0, 0, 0},
                                       "net2", 2, "", "", Timestamp{0, 0, 0}, 0, "", ByteArray{}, "domain2", 0, 0, "",
                                       0, 0x1F | BorderAgent::kDomainNameBit | BorderAgent::kExtendedPanIdBit}),
        RegistryStatus::kSuccess);

    Interpreter::Expression expr, ret;
    std::vector<uint64_t>   nids;
    expr = ctx.mInterpreter.ParseExpression("start --dom domain1 --dom domain2");
    EXPECT_EQ(ctx.mInterpreter.ReParseMultiNetworkSyntax(expr, ret).GetCode(), ErrorCode::kNone);
    EXPECT_FALSE(ctx.mInterpreter.ValidateMultiNetworkSyntax(ret, nids).HasNoError());
}

TEST_F(InterpreterTestSuite, MNSV_UnexistingDomainResolveFails)
{
    TestContext ctx;
    InitContext(ctx);
    ASSERT_EQ(
        ctx.mRegistry->Add(BorderAgent{"127.0.0.1", 20001, ByteArray{}, "1.1", BorderAgent::State{0, 0, 0, 0, 0},
                                       "net1", 1, "", "", Timestamp{0, 0, 0}, 0, "", ByteArray{}, "domain1", 0, 0, "",
                                       0, 0x1F | BorderAgent::kDomainNameBit | BorderAgent::kExtendedPanIdBit}),
        RegistryStatus::kSuccess);

    Interpreter::Expression expr, ret;
    std::vector<uint64_t>   nids;
    expr = ctx.mInterpreter.ParseExpression("start --dom domain2");
    EXPECT_EQ(ctx.mInterpreter.ReParseMultiNetworkSyntax(expr, ret).GetCode(), ErrorCode::kNone);
    EXPECT_FALSE(ctx.mInterpreter.ValidateMultiNetworkSyntax(ret, nids).HasNoError());
}

TEST_F(InterpreterTestSuite, MNSV_ExistingDomainResolves)
{
    TestContext ctx;
    InitContext(ctx);
    ASSERT_EQ(
        ctx.mRegistry->Add(BorderAgent{"127.0.0.1", 20001, ByteArray{}, "1.1", BorderAgent::State{0, 0, 0, 0, 0},
                                       "net1", 1, "", "", Timestamp{0, 0, 0}, 0, "", ByteArray{}, "domain1", 0, 0, "",
                                       0, 0x1F | BorderAgent::kDomainNameBit | BorderAgent::kExtendedPanIdBit}),
        RegistryStatus::kSuccess);
    ASSERT_EQ(
        ctx.mRegistry->Add(BorderAgent{"127.0.0.2", 20001, ByteArray{}, "1.1", BorderAgent::State{0, 0, 0, 0, 0},
                                       "net2", 2, "", "", Timestamp{0, 0, 0}, 0, "", ByteArray{}, "domain2", 0, 0, "",
                                       0, 0x1F | BorderAgent::kDomainNameBit | BorderAgent::kExtendedPanIdBit}),
        RegistryStatus::kSuccess);

    Interpreter::Expression expr, ret;
    std::vector<uint64_t>   nids;
    expr = ctx.mInterpreter.ParseExpression("start --dom domain1");
    EXPECT_EQ(ctx.mInterpreter.ReParseMultiNetworkSyntax(expr, ret).GetCode(), ErrorCode::kNone);
    EXPECT_TRUE(ctx.mInterpreter.ValidateMultiNetworkSyntax(ret, nids).HasNoError());
    EXPECT_NE(std::find(nids.begin(), nids.end(), 1), nids.end());
    EXPECT_EQ(std::find(nids.begin(), nids.end(), 2), nids.end());
}

TEST_F(InterpreterTestSuite, MNSV_AmbiguousNwkResolutionFails)
{
    TestContext ctx;
    InitContext(ctx);

    NetworkId nid;
    ASSERT_EQ(
        ctx.mRegistry->mStorage->Add(Network{NetworkId{EMPTY_ID}, DomainId{EMPTY_ID}, "net1", 1, 0, 0xAB, "", 0}, nid),
        PersistentStorage::Status::kSuccess);
    ASSERT_EQ(
        ctx.mRegistry->Add(BorderAgent{"127.0.0.1", 20001, ByteArray{}, "1.1", BorderAgent::State{0, 0, 0, 0, 0},
                                       "net1", 1, "", "", Timestamp{0, 0, 0}, 0, "", ByteArray{}, "domain1", 0, 0, "",
                                       0, 0x1F | BorderAgent::kDomainNameBit | BorderAgent::kExtendedPanIdBit}),
        RegistryStatus::kSuccess);

    // lookup by PAN ID must succeed
    Interpreter::Expression expr, ret;
    std::vector<uint64_t>   nids;
    expr = ctx.mInterpreter.ParseExpression("start --nwk ab");
    EXPECT_EQ(ctx.mInterpreter.ReParseMultiNetworkSyntax(expr, ret).GetCode(), ErrorCode::kNone);
    EXPECT_EQ(ctx.mInterpreter.ValidateMultiNetworkSyntax(ret, nids).mError.GetCode(), ErrorCode::kNone);
    EXPECT_EQ(nids.size(), 1);
    EXPECT_EQ(nids[0], 1);
    ctx.mInterpreter.mContext.Cleanup();

    // create ambiguity by adding another network with the same PAN ID
    ASSERT_EQ(
        ctx.mRegistry->mStorage->Add(Network{NetworkId{EMPTY_ID}, DomainId{EMPTY_ID}, "net2", 2, 0, 0xAB, "", 0}, nid),
        PersistentStorage::Status::kSuccess);
    ASSERT_EQ(
        ctx.mRegistry->Add(BorderAgent{"127.0.0.2", 20001, ByteArray{}, "1.1", BorderAgent::State{0, 0, 0, 0, 0},
                                       "net2", 2, "", "", Timestamp{0, 0, 0}, 0, "", ByteArray{}, "domain2", 0, 0, "",
                                       0, 0x1F | BorderAgent::kDomainNameBit | BorderAgent::kExtendedPanIdBit}),
        RegistryStatus::kSuccess);

    // the same lookup must fail
    expr = ctx.mInterpreter.ParseExpression("start --nwk ab");
    EXPECT_EQ(ctx.mInterpreter.ReParseMultiNetworkSyntax(expr, ret).GetCode(), ErrorCode::kNone);
    EXPECT_EQ(ctx.mInterpreter.ValidateMultiNetworkSyntax(ret, nids).mError.GetCode(), ErrorCode::kRegistryError);
}

TEST_F(InterpreterTestSuite, MNSV_SameResolutionFromTwoAliasesCollapses)
{
    TestContext ctx;
    InitContext(ctx);
    ASSERT_EQ(
        ctx.mRegistry->Add(BorderAgent{"127.0.0.1", 20001, ByteArray{}, "1.1", BorderAgent::State{0, 0, 0, 0, 0},
                                       "net1", 1, "", "", Timestamp{0, 0, 0}, 0, "", ByteArray{}, "domain1", 0, 0, "",
                                       0, 0x1F | BorderAgent::kDomainNameBit | BorderAgent::kExtendedPanIdBit}),
        RegistryStatus::kSuccess);
    ASSERT_EQ(
        ctx.mRegistry->Add(BorderAgent{"127.0.0.2", 20001, ByteArray{}, "1.1", BorderAgent::State{0, 0, 0, 0, 0},
                                       "net2", 2, "", "", Timestamp{0, 0, 0}, 0, "", ByteArray{}, "domain2", 0, 0, "",
                                       0, 0x1F | BorderAgent::kDomainNameBit | BorderAgent::kExtendedPanIdBit}),
        RegistryStatus::kSuccess);

    Interpreter::Expression expr, ret;
    std::vector<uint64_t>   nids;
    expr = ctx.mInterpreter.ParseExpression("start --nwk 1 net1");
    EXPECT_EQ(ctx.mInterpreter.ReParseMultiNetworkSyntax(expr, ret).GetCode(), ErrorCode::kNone);
    EXPECT_TRUE(ctx.mInterpreter.ValidateMultiNetworkSyntax(ret, nids).HasNoError());
    EXPECT_EQ(nids.size(), 1);
}

TEST_F(InterpreterTestSuite, MNSV_GroupAndIndividualNwkAliasesMustFail)
{
    TestContext ctx;
    InitContext(ctx);
    ASSERT_EQ(
        ctx.mRegistry->Add(BorderAgent{"127.0.0.1", 20001, ByteArray{}, "1.1", BorderAgent::State{0, 0, 0, 0, 0},
                                       "net1", 1, "", "", Timestamp{0, 0, 0}, 0, "", ByteArray{}, "domain1", 0, 0, "",
                                       0, 0x1F | BorderAgent::kDomainNameBit | BorderAgent::kExtendedPanIdBit}),
        RegistryStatus::kSuccess);
    ASSERT_EQ(
        ctx.mRegistry->Add(BorderAgent{"127.0.0.2", 20001, ByteArray{}, "1.1", BorderAgent::State{0, 0, 0, 0, 0},
                                       "net2", 2, "", "", Timestamp{0, 0, 0}, 0, "", ByteArray{}, "domain2", 0, 0, "",
                                       0, 0x1F | BorderAgent::kDomainNameBit | BorderAgent::kExtendedPanIdBit}),
        RegistryStatus::kSuccess);

    Interpreter::Expression expr, ret;
    std::vector<uint64_t>   nids;
    expr = ctx.mInterpreter.ParseExpression("start --nwk 1 all");
    EXPECT_EQ(ctx.mInterpreter.ReParseMultiNetworkSyntax(expr, ret).GetCode(), ErrorCode::kNone);
    EXPECT_FALSE(ctx.mInterpreter.ValidateMultiNetworkSyntax(ret, nids).HasNoError());
}

TEST_F(InterpreterTestSuite, MNSV_DomThisResolvesWithRespectToSelection)
{
    TestContext ctx;
    InitContext(ctx);
    ASSERT_EQ(
        ctx.mRegistry->Add(BorderAgent{"127.0.0.1", 20001, ByteArray{}, "1.1", BorderAgent::State{0, 0, 0, 0, 0},
                                       "net1", 1, "", "", Timestamp{0, 0, 0}, 0, "", ByteArray{}, "domain1", 0, 0, "",
                                       0, 0x1F | BorderAgent::kDomainNameBit | BorderAgent::kExtendedPanIdBit}),
        RegistryStatus::kSuccess);
    ASSERT_EQ(
        ctx.mRegistry->Add(BorderAgent{"127.0.0.2", 20001, ByteArray{}, "1.1", BorderAgent::State{0, 0, 0, 0, 0},
                                       "net2", 2, "", "", Timestamp{0, 0, 0}, 0, "", ByteArray{}, "domain2", 0, 0, "",
                                       0, 0x1F | BorderAgent::kDomainNameBit | BorderAgent::kExtendedPanIdBit}),
        RegistryStatus::kSuccess);
    BorderRouter br;
    br.mNetworkId = NetworkId{0};
    ASSERT_EQ(ctx.mRegistry->SetCurrentNetwork(br), RegistryStatus::kSuccess);

    Interpreter::Expression expr, ret;
    std::vector<uint64_t>   nids;
    expr = ctx.mInterpreter.ParseExpression("start --dom this");
    EXPECT_EQ(ctx.mInterpreter.ReParseMultiNetworkSyntax(expr, ret).GetCode(), ErrorCode::kNone);
    EXPECT_TRUE(ctx.mInterpreter.ValidateMultiNetworkSyntax(ret, nids).HasNoError());
    EXPECT_EQ(nids.size(), 1);
    EXPECT_EQ(nids[0], 1);
}

TEST_F(InterpreterTestSuite, MNSV_NoAliasesResolvesToThisNwk)
{
    TestContext ctx;
    InitContext(ctx);
    ASSERT_EQ(
        ctx.mRegistry->Add(BorderAgent{"127.0.0.1", 20001, ByteArray{}, "1.1", BorderAgent::State{0, 0, 0, 0, 0},
                                       "net1", 1, "", "", Timestamp{0, 0, 0}, 0, "", ByteArray{}, "domain1", 0, 0, "",
                                       0, 0x1F | BorderAgent::kDomainNameBit | BorderAgent::kExtendedPanIdBit}),
        RegistryStatus::kSuccess);
    ASSERT_EQ(
        ctx.mRegistry->Add(BorderAgent{"127.0.0.2", 20001, ByteArray{}, "1.1", BorderAgent::State{0, 0, 0, 0, 0},
                                       "net2", 2, "", "", Timestamp{0, 0, 0}, 0, "", ByteArray{}, "domain2", 0, 0, "",
                                       0, 0x1F | BorderAgent::kDomainNameBit | BorderAgent::kExtendedPanIdBit}),
        RegistryStatus::kSuccess);
    ASSERT_EQ(
        ctx.mRegistry->Add(BorderAgent{"127.0.0.3", 20003, ByteArray{}, "1.1", BorderAgent::State{0, 0, 0, 0, 0},
                                       "net3", 3, "", "", Timestamp{0, 0, 0}, 0, "", ByteArray{}, "domain1", 0, 0, "",
                                       0, 0x1F | BorderAgent::kDomainNameBit | BorderAgent::kExtendedPanIdBit}),
        RegistryStatus::kSuccess);
    ASSERT_EQ(
        ctx.mRegistry->Add(BorderAgent{"127.0.0.4", 20004, ByteArray{}, "1.1", BorderAgent::State{0, 0, 0, 0, 0},
                                       "net4", 4, "", "", Timestamp{0, 0, 0}, 0, "", ByteArray{}, "domain2", 0, 0, "",
                                       0, 0x1F | BorderAgent::kDomainNameBit | BorderAgent::kExtendedPanIdBit}),
        RegistryStatus::kSuccess);
    BorderRouter br;
    br.mNetworkId = NetworkId{2};
    ASSERT_EQ(ctx.mRegistry->SetCurrentNetwork(br), RegistryStatus::kSuccess);
    uint64_t nid;
    ASSERT_EQ(ctx.mRegistry->GetCurrentNetworkXpan(nid), RegistryStatus::kSuccess);
    ASSERT_EQ(nid, 3);

    Interpreter::Expression expr, ret;
    std::vector<uint64_t>   nids;
    expr = ctx.mInterpreter.ParseExpression("start");

    CommissionerAppMockPtr pcaMock{new CommissionerAppMock()};
    EXPECT_CALL(ctx.mCommissionerAppStaticExpecter, Create(_, _))
        .WillOnce(DoAll(WithArg<0>([&](std::shared_ptr<CommissionerApp> &a) { a = pcaMock; }), Return(Error{})));

    EXPECT_CALL(*pcaMock, Start(_, StrEq("127.0.0.3"), 20003)).Times(1).WillOnce(Return(Error{}));
    EXPECT_TRUE(ctx.mInterpreter.Eval(expr).HasNoError());
}

TEST_F(InterpreterTestSuite, MNSV_EmptyNwkOrDomMustFail)
{
    TestContext ctx;
    InitContext(ctx);
    ASSERT_EQ(
        ctx.mRegistry->Add(BorderAgent{"127.0.0.1", 20001, ByteArray{}, "1.1", BorderAgent::State{0, 0, 0, 0, 0},
                                       "net1", 1, "", "", Timestamp{0, 0, 0}, 0, "", ByteArray{}, "domain1", 0, 0, "",
                                       0, 0x1F | BorderAgent::kDomainNameBit | BorderAgent::kExtendedPanIdBit}),
        RegistryStatus::kSuccess);
    ASSERT_EQ(
        ctx.mRegistry->Add(BorderAgent{"127.0.0.2", 20001, ByteArray{}, "1.1", BorderAgent::State{0, 0, 0, 0, 0},
                                       "net2", 2, "", "", Timestamp{0, 0, 0}, 0, "", ByteArray{}, "domain2", 0, 0, "",
                                       0, 0x1F | BorderAgent::kDomainNameBit | BorderAgent::kExtendedPanIdBit}),
        RegistryStatus::kSuccess);
    ASSERT_EQ(
        ctx.mRegistry->Add(BorderAgent{"127.0.0.3", 20003, ByteArray{}, "1.1", BorderAgent::State{0, 0, 0, 0, 0},
                                       "net3", 3, "", "", Timestamp{0, 0, 0}, 0, "", ByteArray{}, "domain1", 0, 0, "",
                                       0, 0x1F | BorderAgent::kDomainNameBit | BorderAgent::kExtendedPanIdBit}),
        RegistryStatus::kSuccess);
    ASSERT_EQ(
        ctx.mRegistry->Add(BorderAgent{"127.0.0.4", 20004, ByteArray{}, "1.1", BorderAgent::State{0, 0, 0, 0, 0},
                                       "net4", 4, "", "", Timestamp{0, 0, 0}, 0, "", ByteArray{}, "domain2", 0, 0, "",
                                       0, 0x1F | BorderAgent::kDomainNameBit | BorderAgent::kExtendedPanIdBit}),
        RegistryStatus::kSuccess);
    BorderRouter br;
    br.mNetworkId = 0;
    ASSERT_EQ(ctx.mRegistry->SetCurrentNetwork(br), RegistryStatus::kSuccess);

    Interpreter::Expression expr, ret;
    expr = ctx.mInterpreter.ParseExpression("start --nwk");
    EXPECT_NE(ctx.mInterpreter.ReParseMultiNetworkSyntax(expr, ret).GetCode(), ErrorCode::kNone);

    expr = ctx.mInterpreter.ParseExpression("start --dom");
    EXPECT_NE(ctx.mInterpreter.ReParseMultiNetworkSyntax(expr, ret).GetCode(), ErrorCode::kNone);
}

// Import/Export Syntax Validation test group
TEST_F(InterpreterTestSuite, IESV_SingleExportFileMustPass)
{
    TestContext ctx;
    InitContext(ctx);
    ASSERT_EQ(
        ctx.mRegistry->Add(BorderAgent{"127.0.0.1", 20001, ByteArray{}, "1.1", BorderAgent::State{0, 0, 0, 0, 0},
                                       "net1", 1, "", "", Timestamp{0, 0, 0}, 0, "", ByteArray{}, "domain1", 0, 0, "",
                                       0, 0x1F | BorderAgent::kDomainNameBit | BorderAgent::kExtendedPanIdBit}),
        RegistryStatus::kSuccess);
    ASSERT_EQ(
        ctx.mRegistry->Add(BorderAgent{"127.0.0.2", 20001, ByteArray{}, "1.1", BorderAgent::State{0, 0, 0, 0, 0},
                                       "net2", 2, "", "", Timestamp{0, 0, 0}, 0, "", ByteArray{}, "domain2", 0, 0, "",
                                       0, 0x1F | BorderAgent::kDomainNameBit | BorderAgent::kExtendedPanIdBit}),
        RegistryStatus::kSuccess);

    Interpreter::Expression expr;
    expr = ctx.mInterpreter.ParseExpression("br scan --timeout 1 --export ./2.json");

    Interpreter::Value value = ctx.mInterpreter.Eval(expr);
    EXPECT_TRUE(value.HasNoError());
}

TEST_F(InterpreterTestSuite, IESV_SingleImportFileMustPass)
{
    TestContext ctx;
    InitContext(ctx);
    ASSERT_EQ(
        ctx.mRegistry->Add(BorderAgent{"127.0.0.1", 20001, ByteArray{}, "1.1", BorderAgent::State{0, 0, 0, 0, 0},
                                       "net1", 1, "", "", Timestamp{0, 0, 0}, 0, "", ByteArray{}, "domain1", 0, 0, "",
                                       0, 0x1F | BorderAgent::kDomainNameBit | BorderAgent::kExtendedPanIdBit}),
        RegistryStatus::kSuccess);
    ASSERT_EQ(
        ctx.mRegistry->Add(BorderAgent{"127.0.0.2", 20001, ByteArray{}, "1.1", BorderAgent::State{0, 0, 0, 0, 0},
                                       "net2", 2, "", "", Timestamp{0, 0, 0}, 0, "", ByteArray{}, "domain2", 0, 0, "",
                                       0, 0x1F | BorderAgent::kDomainNameBit | BorderAgent::kExtendedPanIdBit}),
        RegistryStatus::kSuccess);

    CommissionerAppMockPtr commissionerAppMock{new CommissionerAppMock()};
    EXPECT_CALL(ctx.mCommissionerAppStaticExpecter, Create(_, _))
        .WillOnce(
            DoAll(WithArg<0>([&](std::shared_ptr<CommissionerApp> &a) { a = commissionerAppMock; }), Return(Error{})));
    EXPECT_CALL(*commissionerAppMock, Start(_, _, _)).WillOnce(Return(Error{}));

    // Create CommissionerAppMock for the network
    Interpreter::Expression expr;
    expr = ctx.mInterpreter.ParseExpression("start --nwk net1");
    EXPECT_TRUE(ctx.mInterpreter.Eval(expr).HasNoError());
    ctx.mInterpreter.mContext.Cleanup();
    ctx.mInterpreter.mJobManager->CleanupJobs();

    BorderRouter br;
    br.mNetworkId = 0;
    ASSERT_EQ(ctx.mRegistry->SetCurrentNetwork(br), RegistryStatus::kSuccess);

    // Attention: changed Channel->Number and SecurityPolicy->Flags
    std::string jsonStr = "{\n\
    \"ActiveTimestamp\": {\n\
        \"Seconds\": 56, // 48 bits\n\
        \"Ticks\": 44, // 15 bits\n\
        \"U\": 1 // 1 bit\n\
    },\n\
    \"Channel\": {\n\
        \"Number\": 19,\n\
        \"Page\": 0\n\
    },\n\
    \"ChannelMask\": [\n\
        {\n\
            \"Length\": 4,\n\
            \"Masks\": \"001fffe0\", // ByteArray in hex string.\n\
            \"Page\": 0\n\
        }\n\
    ],\n\
    \"ExtendedPanId\": \"dead00beef00cafe\",\n\
    \"NetworkName\": \"test-active\",\n\
    \"PSKc\": \"3aa55f91ca47d1e4e71a08cb35e91591\", // ByteArray in hex string.\n\
    \"PanId\": \"0xface\", // 0xface\n\
    \"SecurityPolicy\": {\n\
        \"Flags\": \"f8\", // 0xf8\n\
        \"RotationTime\": 672\n\
    }\n\
}";

    EXPECT_EQ(WriteFile(jsonStr, "./tmp/json.json").GetCode(), ErrorCode::kNone);

    EXPECT_CALL(*commissionerAppMock, SetActiveDataset(_)).WillOnce(Return(Error{}));
    expr       = ctx.mInterpreter.ParseExpression("opdataset set active --import ./tmp/json.json");
    auto value = ctx.mInterpreter.Eval(expr);
    EXPECT_TRUE(value.HasNoError());
}

TEST_F(InterpreterTestSuite, IESV_NoExportFileMustFail)
{
    TestContext ctx;
    InitContext(ctx);
    ASSERT_EQ(
        ctx.mRegistry->Add(BorderAgent{"127.0.0.1", 20001, ByteArray{}, "1.1", BorderAgent::State{0, 0, 0, 0, 0},
                                       "net1", 1, "", "", Timestamp{0, 0, 0}, 0, "", ByteArray{}, "domain1", 0, 0, "",
                                       0, 0x1F | BorderAgent::kDomainNameBit | BorderAgent::kExtendedPanIdBit}),
        RegistryStatus::kSuccess);
    ASSERT_EQ(
        ctx.mRegistry->Add(BorderAgent{"127.0.0.2", 20001, ByteArray{}, "1.1", BorderAgent::State{0, 0, 0, 0, 0},
                                       "net2", 2, "", "", Timestamp{0, 0, 0}, 0, "", ByteArray{}, "domain2", 0, 0, "",
                                       0, 0x1F | BorderAgent::kDomainNameBit | BorderAgent::kExtendedPanIdBit}),
        RegistryStatus::kSuccess);

    Interpreter::Expression expr;
    Interpreter::Value      value;
    expr  = ctx.mInterpreter.ParseExpression("br scan --export");
    value = ctx.mInterpreter.Eval(expr);
    EXPECT_FALSE(value.HasNoError());
}

TEST_F(InterpreterTestSuite, IESV_NoImportFileMustFail)
{
    TestContext ctx;
    InitContext(ctx);
    ASSERT_EQ(
        ctx.mRegistry->Add(BorderAgent{"127.0.0.1", 20001, ByteArray{}, "1.1", BorderAgent::State{0, 0, 0, 0, 0},
                                       "net1", 1, "", "", Timestamp{0, 0, 0}, 0, "", ByteArray{}, "domain1", 0, 0, "",
                                       0, 0x1F | BorderAgent::kDomainNameBit | BorderAgent::kExtendedPanIdBit}),
        RegistryStatus::kSuccess);
    ASSERT_EQ(
        ctx.mRegistry->Add(BorderAgent{"127.0.0.2", 20001, ByteArray{}, "1.1", BorderAgent::State{0, 0, 0, 0, 0},
                                       "net2", 2, "", "", Timestamp{0, 0, 0}, 0, "", ByteArray{}, "domain2", 0, 0, "",
                                       0, 0x1F | BorderAgent::kDomainNameBit | BorderAgent::kExtendedPanIdBit}),
        RegistryStatus::kSuccess);

    CommissionerAppMockPtr commissionerAppMock{new CommissionerAppMock()};
    EXPECT_CALL(ctx.mCommissionerAppStaticExpecter, Create(_, _))
        .WillOnce(
            DoAll(WithArg<0>([&](std::shared_ptr<CommissionerApp> &a) { a = commissionerAppMock; }), Return(Error{})));
    EXPECT_CALL(*commissionerAppMock, Start(_, _, _)).WillOnce(Return(Error{}));

    // Create CommissionerAppMock for the network
    Interpreter::Expression expr;
    expr = ctx.mInterpreter.ParseExpression("start --nwk 1");
    EXPECT_TRUE(ctx.mInterpreter.Eval(expr).HasNoError());
    ctx.mInterpreter.mContext.Cleanup();
    ctx.mInterpreter.mJobManager->CleanupJobs();

    BorderRouter br;
    br.mNetworkId = 0;
    ASSERT_EQ(ctx.mRegistry->SetCurrentNetwork(br), RegistryStatus::kSuccess);

    expr = ctx.mInterpreter.ParseExpression("opdataset set active --import");
    EXPECT_FALSE(ctx.mInterpreter.Eval(expr).HasNoError());
}

TEST_F(InterpreterTestSuite, IESV_TwoImportExportClausesMustFail)
{
    TestContext ctx;
    InitContext(ctx);
    ASSERT_EQ(
        ctx.mRegistry->Add(BorderAgent{"127.0.0.1", 20001, ByteArray{}, "1.1", BorderAgent::State{0, 0, 0, 0, 0},
                                       "net1", 1, "", "", Timestamp{0, 0, 0}, 0, "", ByteArray{}, "domain1", 0, 0, "",
                                       0, 0x1F | BorderAgent::kDomainNameBit | BorderAgent::kExtendedPanIdBit}),
        RegistryStatus::kSuccess);
    ASSERT_EQ(
        ctx.mRegistry->Add(BorderAgent{"127.0.0.2", 20001, ByteArray{}, "1.1", BorderAgent::State{0, 0, 0, 0, 0},
                                       "net2", 2, "", "", Timestamp{0, 0, 0}, 0, "", ByteArray{}, "domain2", 0, 0, "",
                                       0, 0x1F | BorderAgent::kDomainNameBit | BorderAgent::kExtendedPanIdBit}),
        RegistryStatus::kSuccess);

    Interpreter::Expression expr;
    Interpreter::Value      value;
    expr  = ctx.mInterpreter.ParseExpression("br scan --export 1.json --export 2.json");
    value = ctx.mInterpreter.Eval(expr);
    EXPECT_FALSE(value.HasNoError());
    ctx.mInterpreter.mContext.Cleanup();
    ctx.mInterpreter.mJobManager->CleanupJobs();

    expr = ctx.mInterpreter.ParseExpression("opdataset set active --import 1.json --import 2.json");
    EXPECT_FALSE(ctx.mInterpreter.Eval(expr).HasNoError());
}

// Collect Multi-Network Output test group
TEST_F(InterpreterTestSuite, CMNO_MultipleSuccessfullJobsPass)
{
    TestContext ctx;
    InitContext(ctx);
    ASSERT_EQ(
        ctx.mRegistry->Add(BorderAgent{"127.0.0.1", 20001, ByteArray{}, "1.1", BorderAgent::State{0, 0, 0, 0, 0},
                                       "net1", 1, "", "", Timestamp{0, 0, 0}, 0, "", ByteArray{}, "domain1", 0, 0, "",
                                       0, 0x1F | BorderAgent::kDomainNameBit | BorderAgent::kExtendedPanIdBit}),
        RegistryStatus::kSuccess);
    ASSERT_EQ(
        ctx.mRegistry->Add(BorderAgent{"127.0.0.2", 20001, ByteArray{}, "1.1", BorderAgent::State{0, 0, 0, 0, 0},
                                       "net2", 2, "", "", Timestamp{0, 0, 0}, 0, "", ByteArray{}, "domain2", 0, 0, "",
                                       0, 0x1F | BorderAgent::kDomainNameBit | BorderAgent::kExtendedPanIdBit}),
        RegistryStatus::kSuccess);

    uint8_t                camIdx                  = 0;
    CommissionerAppMockPtr commissionerAppMocks[2] = {CommissionerAppMockPtr{new CommissionerAppMock()},
                                                      CommissionerAppMockPtr{new CommissionerAppMock()}};
    EXPECT_CALL(ctx.mCommissionerAppStaticExpecter, Create(_, _))
        .Times(2)
        .WillRepeatedly(
            DoAll(WithArg<0>([&](std::shared_ptr<CommissionerApp> &a) { a = commissionerAppMocks[camIdx++]; }),
                  Return(Error{})));
    EXPECT_CALL(*commissionerAppMocks[0], Start(_, _, _)).Times(1).WillOnce(Return(Error{}));
    EXPECT_CALL(*commissionerAppMocks[1], Start(_, _, _)).Times(1).WillOnce(Return(Error{}));

    Interpreter::Expression expr;
    Interpreter::Value      value;
    expr  = ctx.mInterpreter.ParseExpression("start --nwk net1 net2");
    value = ctx.mInterpreter.Eval(expr);
    EXPECT_TRUE(value.HasNoError());
}

TEST_F(InterpreterTestSuite, CMNO_UnsuccessfullResultFromAJobMustNotFail)
{
    TestContext ctx;
    InitContext(ctx);
    ASSERT_EQ(
        ctx.mRegistry->Add(BorderAgent{"127.0.0.1", 20001, ByteArray{}, "1.1", BorderAgent::State{0, 0, 0, 0, 0},
                                       "net1", 1, "", "", Timestamp{0, 0, 0}, 0, "", ByteArray{}, "domain1", 0, 0, "",
                                       0, 0x1F | BorderAgent::kDomainNameBit | BorderAgent::kExtendedPanIdBit}),
        RegistryStatus::kSuccess);
    ASSERT_EQ(
        ctx.mRegistry->Add(BorderAgent{"127.0.0.2", 20001, ByteArray{}, "1.1", BorderAgent::State{0, 0, 0, 0, 0},
                                       "net2", 2, "", "", Timestamp{0, 0, 0}, 0, "", ByteArray{}, "domain2", 0, 0, "",
                                       0, 0x1F | BorderAgent::kDomainNameBit | BorderAgent::kExtendedPanIdBit}),
        RegistryStatus::kSuccess);

    uint8_t                camIdx                  = 0;
    CommissionerAppMockPtr commissionerAppMocks[2] = {CommissionerAppMockPtr{new CommissionerAppMock()},
                                                      CommissionerAppMockPtr{new CommissionerAppMock()}};
    EXPECT_CALL(ctx.mCommissionerAppStaticExpecter, Create(_, _))
        .Times(2)
        .WillRepeatedly(
            DoAll(WithArg<0>([&](std::shared_ptr<CommissionerApp> &a) { a = commissionerAppMocks[camIdx++]; }),
                  Return(Error{})));
    EXPECT_CALL(*commissionerAppMocks[0], Start(_, _, _)).Times(1).WillOnce(Return(Error{}));
    EXPECT_CALL(*commissionerAppMocks[1], Start(_, _, _))
        .Times(1)
        .WillOnce(Return(Error{ErrorCode::kAborted, "Test failure"}));

    Interpreter::Expression expr;
    Interpreter::Value      value;
    expr  = ctx.mInterpreter.ParseExpression("start --nwk net1 net2");
    value = ctx.mInterpreter.Eval(expr);
    EXPECT_TRUE(value.HasNoError());
}

// Per-Command tests group
TEST_F(InterpreterTestSuite, PC_StartNetworkSyntaxSuccess)
{
    TestContext ctx;
    InitContext(ctx);
    ASSERT_EQ(
        ctx.mRegistry->Add(BorderAgent{"127.0.0.1", 20001, ByteArray{}, "1.1", BorderAgent::State{0, 0, 0, 0, 0},
                                       "net1", 1, "", "", Timestamp{0, 0, 0}, 0, "", ByteArray{}, "domain1", 0, 0, "",
                                       0, 0x1F | BorderAgent::kDomainNameBit | BorderAgent::kExtendedPanIdBit}),
        RegistryStatus::kSuccess);
    ASSERT_EQ(
        ctx.mRegistry->Add(BorderAgent{"127.0.0.2", 20001, ByteArray{}, "1.1", BorderAgent::State{0, 0, 0, 0, 0},
                                       "net2", 2, "", "", Timestamp{0, 0, 0}, 0, "", ByteArray{}, "domain2", 0, 0, "",
                                       0, 0x1F | BorderAgent::kDomainNameBit | BorderAgent::kExtendedPanIdBit}),
        RegistryStatus::kSuccess);

    uint8_t                camIdx                  = 0;
    CommissionerAppMockPtr commissionerAppMocks[2] = {CommissionerAppMockPtr{new CommissionerAppMock()},
                                                      CommissionerAppMockPtr{new CommissionerAppMock()}};
    EXPECT_CALL(ctx.mCommissionerAppStaticExpecter, Create(_, _))
        .Times(2)
        .WillRepeatedly(
            DoAll(WithArg<0>([&](std::shared_ptr<CommissionerApp> &a) { a = commissionerAppMocks[camIdx++]; }),
                  Return(Error{})));
    EXPECT_CALL(*commissionerAppMocks[0], Start(_, _, _)).Times(3).WillRepeatedly(Return(Error{}));
    // Will be omitted on domain start
    EXPECT_CALL(*commissionerAppMocks[1], Start(_, _, _)).Times(2).WillRepeatedly(Return(Error{}));

    Interpreter::Expression expr;
    Interpreter::Value      value;
    expr  = ctx.mInterpreter.ParseExpression("start --nwk net1 net2");
    value = ctx.mInterpreter.Eval(expr);
    EXPECT_TRUE(value.HasNoError());
    ctx.mInterpreter.mContext.Cleanup();
    ctx.mInterpreter.mJobManager->CleanupJobs();

    expr  = ctx.mInterpreter.ParseExpression("start --nwk all");
    value = ctx.mInterpreter.Eval(expr);
    EXPECT_TRUE(value.HasNoError());
    ctx.mInterpreter.mContext.Cleanup();
    ctx.mInterpreter.mJobManager->CleanupJobs();

    expr  = ctx.mInterpreter.ParseExpression("start --dom domain1");
    value = ctx.mInterpreter.Eval(expr);
    EXPECT_TRUE(value.HasNoError());
}

TEST_F(InterpreterTestSuite, PC_StartCurrentNetworkSuccess)
{
    TestContext ctx;
    InitContext(ctx);
    ASSERT_EQ(
        ctx.mRegistry->Add(BorderAgent{"127.0.0.1", 20001, ByteArray{}, "1.1", BorderAgent::State{0, 0, 0, 0, 0},
                                       "net1", 1, "", "", Timestamp{0, 0, 0}, 0, "", ByteArray{}, "domain1", 0, 0, "",
                                       0, 0x1F | BorderAgent::kDomainNameBit | BorderAgent::kExtendedPanIdBit}),
        RegistryStatus::kSuccess);
    ASSERT_EQ(
        ctx.mRegistry->Add(BorderAgent{"127.0.0.2", 20001, ByteArray{}, "1.1", BorderAgent::State{0, 0, 0, 0, 0},
                                       "net2", 2, "", "", Timestamp{0, 0, 0}, 0, "", ByteArray{}, "domain1", 0, 0, "",
                                       0, 0x1F | BorderAgent::kDomainNameBit | BorderAgent::kExtendedPanIdBit}),
        RegistryStatus::kSuccess);

    BorderRouter br;
    br.mNetworkId = 0;
    ASSERT_EQ(ctx.mRegistry->SetCurrentNetwork(br), RegistryStatus::kSuccess);

    uint8_t                camIdx                  = 0;
    CommissionerAppMockPtr commissionerAppMocks[2] = {CommissionerAppMockPtr{new CommissionerAppMock()},
                                                      CommissionerAppMockPtr{new CommissionerAppMock()}};
    EXPECT_CALL(ctx.mCommissionerAppStaticExpecter, Create(_, _))
        .Times(2)
        .WillRepeatedly(
            DoAll(WithArg<0>([&](std::shared_ptr<CommissionerApp> &a) { a = commissionerAppMocks[camIdx++]; }),
                  Return(Error{})));
    EXPECT_CALL(*commissionerAppMocks[0], Start(_, _, _)).Times(2).WillRepeatedly(Return(Error{}));
    // Will be omitted on domain start
    EXPECT_CALL(*commissionerAppMocks[1], Start(_, _, _)).Times(1).WillRepeatedly(Return(Error{}));

    Interpreter::Expression expr;
    Interpreter::Value      value;
    expr  = ctx.mInterpreter.ParseExpression("start --nwk this");
    value = ctx.mInterpreter.Eval(expr);
    EXPECT_TRUE(value.HasNoError());
    ctx.mInterpreter.mContext.Cleanup();
    ctx.mInterpreter.mJobManager->CleanupJobs();

    expr  = ctx.mInterpreter.ParseExpression("start --dom this");
    value = ctx.mInterpreter.Eval(expr);
    EXPECT_TRUE(value.HasNoError());
}

TEST_F(InterpreterTestSuite, PC_StartLegacySyntaxSuccess)
{
    TestContext ctx;
    InitContext(ctx);
    ASSERT_EQ(
        ctx.mRegistry->Add(BorderAgent{"127.0.0.1", 20001, ByteArray{}, "1.1", BorderAgent::State{0, 0, 0, 0, 0},
                                       "net1", 1, "", "", Timestamp{0, 0, 0}, 0, "", ByteArray{}, "domain1", 0, 0, "",
                                       0, 0x1F | BorderAgent::kDomainNameBit | BorderAgent::kExtendedPanIdBit}),
        RegistryStatus::kSuccess);
    ASSERT_EQ(
        ctx.mRegistry->Add(BorderAgent{"127.0.0.2", 20001, ByteArray{}, "1.1", BorderAgent::State{0, 0, 0, 0, 0},
                                       "net2", 2, "", "", Timestamp{0, 0, 0}, 0, "", ByteArray{}, "domain1", 0, 0, "",
                                       0, 0x1F | BorderAgent::kDomainNameBit | BorderAgent::kExtendedPanIdBit}),
        RegistryStatus::kSuccess);

    BorderRouter br;
    br.mNetworkId = 0;
    ASSERT_EQ(ctx.mRegistry->SetCurrentNetwork(br), RegistryStatus::kSuccess);

    EXPECT_CALL(*ctx.mDefaultCommissionerObject, Start(_, _, _)).Times(1).WillRepeatedly(Return(Error{}));

    Interpreter::Expression expr;
    Interpreter::Value      value;
    expr  = ctx.mInterpreter.ParseExpression("start 127.0.0.1 20001");
    value = ctx.mInterpreter.Eval(expr);
    EXPECT_TRUE(value.HasNoError());
}

TEST_F(InterpreterTestSuite, PC_StartLegacySyntaxErrorFails)
{
    TestContext ctx;
    InitContext(ctx);
    ASSERT_EQ(
        ctx.mRegistry->Add(BorderAgent{"127.0.0.1", 20001, ByteArray{}, "1.1", BorderAgent::State{0, 0, 0, 0, 0},
                                       "net1", 1, "", "", Timestamp{0, 0, 0}, 0, "", ByteArray{}, "domain1", 0, 0, "",
                                       0, 0x1F | BorderAgent::kDomainNameBit | BorderAgent::kExtendedPanIdBit}),
        RegistryStatus::kSuccess);
    ASSERT_EQ(
        ctx.mRegistry->Add(BorderAgent{"127.0.0.2", 20001, ByteArray{}, "1.1", BorderAgent::State{0, 0, 0, 0, 0},
                                       "net2", 2, "", "", Timestamp{0, 0, 0}, 0, "", ByteArray{}, "domain1", 0, 0, "",
                                       0, 0x1F | BorderAgent::kDomainNameBit | BorderAgent::kExtendedPanIdBit}),
        RegistryStatus::kSuccess);

    BorderRouter br;
    br.mNetworkId = NetworkId{0};
    ASSERT_EQ(ctx.mRegistry->SetCurrentNetwork(br), RegistryStatus::kSuccess);

    EXPECT_CALL(*ctx.mDefaultCommissionerObject, Start(_, _, _))
        .Times(1)
        .WillRepeatedly(Return(Error{ErrorCode::kAborted, "Test failure"}));

    Interpreter::Expression expr;
    Interpreter::Value      value;
    expr  = ctx.mInterpreter.ParseExpression("start 127.0.0.1 20001");
    value = ctx.mInterpreter.Eval(expr);
    EXPECT_FALSE(value.HasNoError());
}

TEST_F(InterpreterTestSuite, PC_StopNetworkSyntaxSuccess)
{
    TestContext ctx;
    InitContext(ctx);
    ASSERT_EQ(
        ctx.mRegistry->Add(BorderAgent{"127.0.0.1", 20001, ByteArray{}, "1.1", BorderAgent::State{0, 0, 0, 0, 0},
                                       "net1", 1, "", "", Timestamp{0, 0, 0}, 0, "", ByteArray{}, "domain1", 0, 0, "",
                                       0, 0x1F | BorderAgent::kDomainNameBit | BorderAgent::kExtendedPanIdBit}),
        RegistryStatus::kSuccess);
    ASSERT_EQ(
        ctx.mRegistry->Add(BorderAgent{"127.0.0.2", 20001, ByteArray{}, "1.1", BorderAgent::State{0, 0, 0, 0, 0},
                                       "net2", 2, "", "", Timestamp{0, 0, 0}, 0, "", ByteArray{}, "domain2", 0, 0, "",
                                       0, 0x1F | BorderAgent::kDomainNameBit | BorderAgent::kExtendedPanIdBit}),
        RegistryStatus::kSuccess);

    uint8_t                camIdx                  = 0;
    CommissionerAppMockPtr commissionerAppMocks[2] = {CommissionerAppMockPtr{new CommissionerAppMock()},
                                                      CommissionerAppMockPtr{new CommissionerAppMock()}};
    EXPECT_CALL(ctx.mCommissionerAppStaticExpecter, Create(_, _))
        .Times(2)
        .WillRepeatedly(
            DoAll(WithArg<0>([&](std::shared_ptr<CommissionerApp> &a) { a = commissionerAppMocks[camIdx++]; }),
                  Return(Error{})));
    EXPECT_CALL(*commissionerAppMocks[0], Start(_, _, _)).Times(1).WillRepeatedly(Return(Error{}));
    EXPECT_CALL(*commissionerAppMocks[1], Start(_, _, _)).Times(1).WillRepeatedly(Return(Error{}));
    EXPECT_CALL(*commissionerAppMocks[0], IsActive()).WillOnce(Return(false)).WillOnce(Return(true));
    EXPECT_CALL(*commissionerAppMocks[1], IsActive()).WillOnce(Return(false)).WillOnce(Return(true));

    Interpreter::Expression expr;
    Interpreter::Value      value;
    expr  = ctx.mInterpreter.ParseExpression("start --nwk net1 net2");
    value = ctx.mInterpreter.Eval(expr);
    EXPECT_TRUE(value.HasNoError());
    ctx.mInterpreter.mContext.Cleanup();
    ctx.mInterpreter.mJobManager->CleanupJobs();

    expr  = ctx.mInterpreter.ParseExpression("stop --nwk net1 net2");
    value = ctx.mInterpreter.Eval(expr);
    EXPECT_TRUE(value.HasNoError());
}

TEST_F(InterpreterTestSuite, PC_StopLegacySyntaxSuccess)
{
    TestContext ctx;
    InitContext(ctx);
    ASSERT_EQ(
        ctx.mRegistry->Add(BorderAgent{"127.0.0.1", 20001, ByteArray{}, "1.1", BorderAgent::State{0, 0, 0, 0, 0},
                                       "net1", 1, "", "", Timestamp{0, 0, 0}, 0, "", ByteArray{}, "domain1", 0, 0, "",
                                       0, 0x1F | BorderAgent::kDomainNameBit | BorderAgent::kExtendedPanIdBit}),
        RegistryStatus::kSuccess);
    ASSERT_EQ(
        ctx.mRegistry->Add(BorderAgent{"127.0.0.2", 20001, ByteArray{}, "1.1", BorderAgent::State{0, 0, 0, 0, 0},
                                       "net2", 2, "", "", Timestamp{0, 0, 0}, 0, "", ByteArray{}, "domain1", 0, 0, "",
                                       0, 0x1F | BorderAgent::kDomainNameBit | BorderAgent::kExtendedPanIdBit}),
        RegistryStatus::kSuccess);

    BorderRouter br;
    br.mNetworkId = 0;
    ASSERT_EQ(ctx.mRegistry->SetCurrentNetwork(br), RegistryStatus::kSuccess);

    EXPECT_CALL(*ctx.mDefaultCommissionerObject, Start(_, _, _)).Times(1).WillOnce(Return(Error{}));

    Interpreter::Expression expr;
    Interpreter::Value      value;
    expr  = ctx.mInterpreter.ParseExpression("start 127.0.0.1 20001");
    value = ctx.mInterpreter.Eval(expr);
    EXPECT_TRUE(value.HasNoError());

    expr  = ctx.mInterpreter.ParseExpression("stop");
    value = ctx.mInterpreter.Eval(expr);
    EXPECT_TRUE(value.HasNoError());
}

TEST_F(InterpreterTestSuite, PC_Active)
{
    TestContext ctx;
    InitContext(ctx);
    ASSERT_EQ(
        ctx.mRegistry->Add(BorderAgent{"127.0.0.1", 20001, ByteArray{}, "1.1", BorderAgent::State{0, 0, 0, 0, 0},
                                       "net1", 1, "", "", Timestamp{0, 0, 0}, 0, "", ByteArray{}, "domain1", 0, 0, "",
                                       0, 0x1F | BorderAgent::kDomainNameBit | BorderAgent::kExtendedPanIdBit}),
        RegistryStatus::kSuccess);
    ASSERT_EQ(
        ctx.mRegistry->Add(BorderAgent{"127.0.0.2", 20001, ByteArray{}, "1.1", BorderAgent::State{0, 0, 0, 0, 0},
                                       "net2", 2, "", "", Timestamp{0, 0, 0}, 0, "", ByteArray{}, "domain1", 0, 0, "",
                                       0, 0x1F | BorderAgent::kDomainNameBit | BorderAgent::kExtendedPanIdBit}),
        RegistryStatus::kSuccess);

    EXPECT_CALL(*ctx.mDefaultCommissionerObject, IsActive()).Times(2).WillOnce(Return(false)).WillOnce(Return(true));

    Interpreter::Expression expr;
    Interpreter::Value      value;

    expr  = ctx.mInterpreter.ParseExpression("active");
    value = ctx.mInterpreter.Eval(expr);
    EXPECT_TRUE(value.HasNoError());
    // TODO add result verification

    expr  = ctx.mInterpreter.ParseExpression("active");
    value = ctx.mInterpreter.Eval(expr);
    EXPECT_TRUE(value.HasNoError());

    CommissionerAppMockPtr pcaMock{new CommissionerAppMock()};
    EXPECT_CALL(ctx.mCommissionerAppStaticExpecter, Create(_, _))
        .WillOnce(DoAll(WithArg<0>([&](std::shared_ptr<CommissionerApp> &a) { a = pcaMock; }), Return(Error{})));
    EXPECT_CALL(*pcaMock, Start).WillOnce(Return(Error{}));
    EXPECT_CALL(*pcaMock, IsActive).Times(3).WillOnce(Return(false)).WillOnce(Return(true)).WillOnce(Return(false));
    expr  = ctx.mInterpreter.ParseExpression("start --nwk net1");
    value = ctx.mInterpreter.Eval(expr);
    EXPECT_TRUE(value.HasNoError());

    expr  = ctx.mInterpreter.ParseExpression("active --nwk net1");
    value = ctx.mInterpreter.Eval(expr);
    EXPECT_TRUE(value.HasNoError());

    expr  = ctx.mInterpreter.ParseExpression("active --nwk net1");
    value = ctx.mInterpreter.Eval(expr);
    EXPECT_TRUE(value.HasNoError());
}

TEST_F(InterpreterTestSuite, PC_Token)
{
    TestContext ctx;
    InitContext(ctx);

    Interpreter::Expression expr;
    Interpreter::Value      value;

    const ByteArray token = {'1', '2', '3', 'a', 'e', 'f'};

    EXPECT_CALL(*ctx.mDefaultCommissionerObject, RequestToken(_, _)).WillOnce(Return(Error{}));
    EXPECT_CALL(*ctx.mDefaultCommissionerObject, GetToken()).WillOnce(ReturnRef(token));

    expr  = ctx.mInterpreter.ParseExpression("token request 127.0.0.1 2001");
    value = ctx.mInterpreter.Eval(expr);
    EXPECT_TRUE(value.HasNoError());

    EXPECT_CALL(*ctx.mDefaultCommissionerObject, GetToken()).WillOnce(ReturnRef(token));
    expr  = ctx.mInterpreter.ParseExpression("token print");
    value = ctx.mInterpreter.Eval(expr);
    EXPECT_TRUE(value.HasNoError());

    EXPECT_EQ(WriteFile("123aef", "./tmp/token").GetCode(), ErrorCode::kNone);
    EXPECT_CALL(*ctx.mDefaultCommissionerObject, SetToken(_)).WillOnce(Return(Error{}));
    EXPECT_CALL(*ctx.mDefaultCommissionerObject, GetToken()).WillOnce(ReturnRef(token));
    expr  = ctx.mInterpreter.ParseExpression("token set ./tmp/token");
    value = ctx.mInterpreter.Eval(expr);
    EXPECT_TRUE(value.HasNoError());
}

TEST_F(InterpreterTestSuite, PC_TokenWithCCM)
{
    TestContext ctx;
    InitContext(ctx);

    // prepare CCM network record
    const std::string  kDomainName  = "domain1";
    const std::string  kNetworkName = "net1";
<<<<<<< HEAD
    const std::string  kSmPath      = "./dom/" + kDomainName + "/";
    uint64_t           xpanCcm      = 1;
=======
    const std::string  kSmPath      = "./tmp/dom/" + kDomainName + "/";
    XpanId             xpanCcm{1};
>>>>>>> 8390f0ce
    BorderAgent::State baStateCcm{BorderAgent::State::ConnectionMode::kX509Connection, 0, 0, 0, 0};

    ASSERT_EQ(ctx.mRegistry->Add(BorderAgent{"127.0.0.1", 20001, ByteArray{}, "1.1", baStateCcm, kNetworkName, xpanCcm,
                                             "", "", Timestamp{0, 0, 0}, 0, "", ByteArray{}, kDomainName, 0, 0, "", 0,
                                             0x1F | BorderAgent::kDomainNameBit | BorderAgent::kExtendedPanIdBit}),
              RegistryStatus::kSuccess);

    // prepare fake SM for the CCM network
    std::vector<std::pair<std::string, std::string>> smFiles = {{"ca", kSmPath + "ca.pem"},
                                                                {"key", kSmPath + "priv.pem"},
                                                                {"cert", kSmPath + "cert.pem"},
                                                                {"123aef", kSmPath + "tok.cbor"}};

    EXPECT_EQ(RestoreFilePath(smFiles.front().second).GetCode(), ErrorCode::kNone);
    for (auto smFile : smFiles)
    {
        EXPECT_EQ(WriteFile(smFile.first, smFile.second).GetCode(), ErrorCode::kNone);
    }

    Interpreter::Expression expr;
    Interpreter::Value      value;

    CommissionerAppMockPtr pcaMock{new CommissionerAppMock()};
    EXPECT_CALL(ctx.mCommissionerAppStaticExpecter, Create(_, _))
        .WillOnce(DoAll(WithArg<0>([&](std::shared_ptr<CommissionerApp> &a) { a = pcaMock; }), Return(Error{})));
    EXPECT_CALL(*pcaMock, RequestToken(_, _)).WillOnce(Return(Error{}));
    // note: we do not expect GetToken() here because no default
    //       config update to happen with a network selected

    EXPECT_EQ(ctx.mInterpreter.mRegistry->SetCurrentNetwork(xpanCcm), RegistryStatus::kSuccess);
    expr  = ctx.mInterpreter.ParseExpression("token request 127.0.0.1 2001");
    value = ctx.mInterpreter.Eval(expr);
    EXPECT_TRUE(value.HasNoError()) << "value is " << value.ToString();

    const ByteArray token = {'1', '2', '3', 'a', 'e', 'f'};

    EXPECT_CALL(*pcaMock, SetToken(_)).WillOnce(Return(Error{}));
    // note: again, we do not expect GetToken() here, same reason

    EXPECT_EQ(WriteFile("123aef", "./tmp/token").GetCode(), ErrorCode::kNone);
    expr  = ctx.mInterpreter.ParseExpression("token set ./tmp/token");
    value = ctx.mInterpreter.Eval(expr);
    EXPECT_TRUE(value.HasNoError());
}

TEST_F(InterpreterTestSuite, PC_TokenWithNonCCM)
{
    TestContext ctx;
    InitContext(ctx);

    // prepare non-CCM network record
    const std::string  kDomainName  = "DefaultDomain";
    const std::string  kNetworkName = "net2";
<<<<<<< HEAD
    const std::string  kSmPath      = "./nwk/" + kNetworkName + "/";
    uint64_t           xpanNonCcm   = 2;
=======
    const std::string  kSmPath      = "./tmp/nwk/" + kNetworkName + "/";
    XpanId             xpanNonCcm{2};
>>>>>>> 8390f0ce
    BorderAgent::State baStateNonCcm{BorderAgent::State::ConnectionMode::kPSKcConnection, 0, 0, 0, 0};

    ASSERT_EQ(
        ctx.mRegistry->Add(BorderAgent{"127.0.0.1", 20001, ByteArray{}, "1.1", baStateNonCcm, kNetworkName, xpanNonCcm,
                                       "", "", Timestamp{0, 0, 0}, 0, "", ByteArray{}, kDomainName, 0, 0, "", 0,
                                       0x1F | BorderAgent::kDomainNameBit | BorderAgent::kExtendedPanIdBit}),
        RegistryStatus::kSuccess);
    // prepare fake SM for the non-CCM network
    std::vector<std::pair<std::string, std::string>> smFiles = {
        {"ca", kSmPath + "ca.pem"}, {"key", kSmPath + "priv.pem"}, {"cert", kSmPath + "cert.pem"}};

    EXPECT_EQ(RestoreFilePath(smFiles.front().second).GetCode(), ErrorCode::kNone);
    for (auto smFile : smFiles)
    {
        EXPECT_EQ(WriteFile(smFile.first, smFile.second).GetCode(), ErrorCode::kNone);
    }

    Interpreter::Expression expr;
    Interpreter::Value      value;

    CommissionerAppMockPtr pcaMock{new CommissionerAppMock()};
    EXPECT_CALL(ctx.mCommissionerAppStaticExpecter, Create(_, _))
        .WillOnce(DoAll(WithArg<0>([&](std::shared_ptr<CommissionerApp> &a) { a = pcaMock; }), Return(Error{})));
    // note: we do not expect RequestToken() here as 'token request'
    //       execution is prohibited with non-CCM network selected

    EXPECT_EQ(ctx.mInterpreter.mRegistry->SetCurrentNetwork(xpanNonCcm), RegistryStatus::kSuccess);
    expr  = ctx.mInterpreter.ParseExpression("token request 127.0.0.1 2001");
    value = ctx.mInterpreter.Eval(expr);
    EXPECT_TRUE(!value.HasNoError());
    EXPECT_EQ(value.mError.GetCode(), ErrorCode::kInvalidState);

    EXPECT_CALL(*pcaMock, SetToken(_)).WillOnce(Return(Error{}));
    // note: we do not expect GetToken() here as no default config
    //       update to happen with a network selected

    EXPECT_EQ(WriteFile("123aef", "./tmp/token").GetCode(), ErrorCode::kNone);
    expr  = ctx.mInterpreter.ParseExpression("token set ./tmp/token");
    value = ctx.mInterpreter.Eval(expr);
    EXPECT_TRUE(value.HasNoError());
}

TEST_F(InterpreterTestSuite, PC_TokenWithNone)
{
    TestContext ctx;
    InitContext(ctx);

    Interpreter::Expression expr;
    Interpreter::Value      value;

    const ByteArray token = {'1', '2', '3', 'a', 'e', 'f'};

    // with no network selected we expect 'token request' to call
    // RequestToken() first, and then have GetToken() called on
    // default commissioner to update default config
    EXPECT_CALL(*ctx.mDefaultCommissionerObject, RequestToken(_, _)).WillOnce(Return(Error{}));
    EXPECT_CALL(*ctx.mDefaultCommissionerObject, GetToken()).WillOnce(ReturnRef(token));

    EXPECT_EQ(ctx.mInterpreter.mRegistry->ForgetCurrentNetwork(), RegistryStatus::kSuccess);
    expr  = ctx.mInterpreter.ParseExpression("token request 127.0.0.1 2001");
    value = ctx.mInterpreter.Eval(expr);
    EXPECT_TRUE(value.HasNoError());

    EXPECT_CALL(*ctx.mDefaultCommissionerObject, SetToken(_)).WillOnce(Return(Error{}));
    // 'token set' is also to update default config here, so we expect
    // GetToken() to be called on default commissioner instance
    EXPECT_CALL(*ctx.mDefaultCommissionerObject, GetToken()).WillOnce(ReturnRef(token));

    EXPECT_EQ(WriteFile("123aef", "./tmp/token").GetCode(), ErrorCode::kNone);
    expr  = ctx.mInterpreter.ParseExpression("token set ./tmp/token");
    value = ctx.mInterpreter.Eval(expr);
    EXPECT_TRUE(value.HasNoError());
}

TEST_F(InterpreterTestSuite, PC_NetworkSave)
{
    TestContext ctx;
    InitContext(ctx);

    Interpreter::Expression expr;
    Interpreter::Value      value;

    EXPECT_CALL(*ctx.mDefaultCommissionerObject, SaveNetworkData(_)).WillOnce(Return(Error{}));
    expr  = ctx.mInterpreter.ParseExpression("network save ./network.txt");
    value = ctx.mInterpreter.Eval(expr);
    EXPECT_TRUE(value.HasNoError());
}

TEST_F(InterpreterTestSuite, PC_NetworkSelectNoneOnEmpty)
{
    TestContext ctx;
    InitContext(ctx);

    ASSERT_NE(ctx.mRegistry, nullptr);
    ASSERT_EQ(ctx.mRegistry->Add(BorderAgent{"127.0.0.1", 20001, ByteArray{}, "1.1", BorderAgent::State{0, 0, 0, 0, 0},
                                             "net1", 0, "", "", Timestamp{0, 0, 0}, 0, "", ByteArray{}, "domain1", 0, 0,
                                             "", 0, 0x1F | BorderAgent::kDomainNameBit}),
              RegistryStatus::kSuccess);
    ASSERT_EQ(ctx.mRegistry->Add(BorderAgent{"127.0.0.2", 20002, ByteArray{}, "1.1", BorderAgent::State{0, 0, 0, 0, 0},
                                             "net2", 0, "", "", Timestamp{0, 0, 0}, 0, "", ByteArray{}, "domain1", 0, 0,
                                             "", 0, 0x1F | BorderAgent::kDomainNameBit}),
              RegistryStatus::kSuccess);

    Network nwk;
    EXPECT_EQ(ctx.mRegistry->GetCurrentNetwork(nwk), RegistryStatus::kSuccess);
    EXPECT_EQ(nwk.mId.mId, EMPTY_ID);

    Interpreter::Expression expr;
    Interpreter::Value      value;

    expr  = ctx.mInterpreter.ParseExpression("network select none");
    value = ctx.mInterpreter.Eval(expr);
    EXPECT_TRUE(value.HasNoError());
    EXPECT_EQ(ctx.mRegistry->GetCurrentNetwork(nwk), RegistryStatus::kSuccess);
    EXPECT_EQ(nwk.mId.mId, EMPTY_ID);
}

TEST_F(InterpreterTestSuite, PC_NetworkSelectNoneOnSelected)
{
    TestContext ctx;
    InitContext(ctx);

    ASSERT_NE(ctx.mRegistry, nullptr);
    ASSERT_EQ(ctx.mRegistry->Add(BorderAgent{"127.0.0.1", 20001, ByteArray{}, "1.1", BorderAgent::State{0, 0, 0, 0, 0},
                                             "net1", 0, "", "", Timestamp{0, 0, 0}, 0, "", ByteArray{}, "domain1", 0, 0,
                                             "", 0, 0x1F | BorderAgent::kDomainNameBit}),
              RegistryStatus::kSuccess);
    ASSERT_EQ(ctx.mRegistry->Add(BorderAgent{"127.0.0.2", 20002, ByteArray{}, "1.1", BorderAgent::State{0, 0, 0, 0, 0},
                                             "net2", 0, "", "", Timestamp{0, 0, 0}, 0, "", ByteArray{}, "domain1", 0, 0,
                                             "", 0, 0x1F | BorderAgent::kDomainNameBit}),
              RegistryStatus::kSuccess);
    BorderRouter br;
    br.mNetworkId = 0;
    ASSERT_EQ(ctx.mRegistry->SetCurrentNetwork(br), RegistryStatus::kSuccess);

    Network nwk;
    EXPECT_EQ(ctx.mRegistry->GetCurrentNetwork(nwk), RegistryStatus::kSuccess);
    EXPECT_EQ(nwk.mId.mId, 0);

    Interpreter::Expression expr;
    Interpreter::Value      value;

    expr  = ctx.mInterpreter.ParseExpression("network select none");
    value = ctx.mInterpreter.Eval(expr);
    EXPECT_TRUE(value.HasNoError());
    EXPECT_EQ(ctx.mRegistry->GetCurrentNetwork(nwk), RegistryStatus::kSuccess);
    EXPECT_EQ(nwk.mId.mId, EMPTY_ID);
}

TEST_F(InterpreterTestSuite, PC_NetworkSelectOnEmpty)
{
    TestContext ctx;
    InitContext(ctx);

    ASSERT_NE(ctx.mRegistry, nullptr);
    ASSERT_EQ(ctx.mRegistry->Add(BorderAgent{"127.0.0.1", 20001, ByteArray{}, "1.1", BorderAgent::State{0, 0, 0, 0, 0},
                                             "net1", 1, "", "", Timestamp{0, 0, 0}, 0, "", ByteArray{}, "domain1", 0, 0,
                                             "", 0, 0xFF}),
              RegistryStatus::kSuccess);
    ASSERT_EQ(ctx.mRegistry->Add(BorderAgent{"127.0.0.2", 20002, ByteArray{}, "1.1", BorderAgent::State{0, 0, 0, 0, 0},
                                             "net2", 2, "", "", Timestamp{0, 0, 0}, 0, "", ByteArray{}, "domain1", 0, 0,
                                             "", 0, 0xFF}),
              RegistryStatus::kSuccess);

    Network nwk;
    EXPECT_EQ(ctx.mRegistry->GetCurrentNetwork(nwk), RegistryStatus::kSuccess);
    EXPECT_EQ(nwk.mId.mId, EMPTY_ID);

    Interpreter::Expression expr;
    Interpreter::Value      value;

    // TODO TBD XPAN format on enter
    expr  = ctx.mInterpreter.ParseExpression("Network select 1");
    value = ctx.mInterpreter.Eval(expr);
    EXPECT_TRUE(value.HasNoError());
    EXPECT_EQ(ctx.mRegistry->GetCurrentNetwork(nwk), RegistryStatus::kSuccess);
    EXPECT_EQ(nwk.mId.mId, 0);
}

TEST_F(InterpreterTestSuite, PC_NetworkSelectAnother)
{
    TestContext ctx;
    InitContext(ctx);

    ASSERT_NE(ctx.mRegistry, nullptr);
    ASSERT_EQ(ctx.mRegistry->Add(BorderAgent{"127.0.0.1", 20001, ByteArray{}, "1.1", BorderAgent::State{0, 0, 0, 0, 0},
                                             "net1", 0, "", "", Timestamp{0, 0, 0}, 0, "", ByteArray{}, "domain1", 0, 0,
                                             "", 0, 0xFF}),
              RegistryStatus::kSuccess);
    ASSERT_EQ(ctx.mRegistry->Add(BorderAgent{"127.0.0.2", 20002, ByteArray{}, "1.1", BorderAgent::State{0, 0, 0, 0, 0},
                                             "net2", 1, "", "", Timestamp{0, 0, 0}, 0, "", ByteArray{}, "domain1", 0, 0,
                                             "", 0, 0xFF}),
              RegistryStatus::kSuccess);
    BorderRouter br;
    br.mNetworkId = 0;
    ASSERT_EQ(ctx.mRegistry->SetCurrentNetwork(br), RegistryStatus::kSuccess);

    Network nwk;
    EXPECT_EQ(ctx.mRegistry->GetCurrentNetwork(nwk), RegistryStatus::kSuccess);
    EXPECT_EQ(nwk.mId.mId, 0);

    Interpreter::Expression expr;
    Interpreter::Value      value;

    expr  = ctx.mInterpreter.ParseExpression("Network select 1");
    value = ctx.mInterpreter.Eval(expr);
    EXPECT_TRUE(value.HasNoError());
    EXPECT_EQ(ctx.mRegistry->GetCurrentNetwork(nwk), RegistryStatus::kSuccess);
    EXPECT_EQ(nwk.mId.mId, 1);
}

TEST_F(InterpreterTestSuite, PC_NetworkSelectNonexisting)
{
    TestContext ctx;
    InitContext(ctx);

    ASSERT_NE(ctx.mRegistry, nullptr);
    ASSERT_EQ(ctx.mRegistry->Add(BorderAgent{"127.0.0.1", 20001, ByteArray{}, "1.1", BorderAgent::State{0, 0, 0, 0, 0},
                                             "net1", 0, "", "", Timestamp{0, 0, 0}, 0, "", ByteArray{}, "domain1", 0, 0,
                                             "", 0, 0x1F | BorderAgent::kDomainNameBit}),
              RegistryStatus::kSuccess);
    ASSERT_EQ(ctx.mRegistry->Add(BorderAgent{"127.0.0.2", 20002, ByteArray{}, "1.1", BorderAgent::State{0, 0, 0, 0, 0},
                                             "net2", 1, "", "", Timestamp{0, 0, 0}, 0, "", ByteArray{}, "domain1", 0, 0,
                                             "", 0, 0x1F | BorderAgent::kDomainNameBit}),
              RegistryStatus::kSuccess);
    BorderRouter br;
    br.mNetworkId = 0;
    ASSERT_EQ(ctx.mRegistry->SetCurrentNetwork(br), RegistryStatus::kSuccess);

    Network nwk;
    EXPECT_EQ(ctx.mRegistry->GetCurrentNetwork(nwk), RegistryStatus::kSuccess);
    EXPECT_EQ(nwk.mId.mId, 0);

    Interpreter::Expression expr;
    Interpreter::Value      value;

    expr  = ctx.mInterpreter.ParseExpression("Network select 3");
    value = ctx.mInterpreter.Eval(expr);
    EXPECT_FALSE(value.HasNoError());
    EXPECT_EQ(ctx.mRegistry->GetCurrentNetwork(nwk), RegistryStatus::kSuccess);
    EXPECT_EQ(nwk.mId.mId, 0);
}

TEST_F(InterpreterTestSuite, PC_NetworkSelectByName)
{
    TestContext ctx;
    InitContext(ctx);

    ASSERT_NE(ctx.mRegistry, nullptr);
    ASSERT_EQ(ctx.mRegistry->Add(BorderAgent{"127.0.0.1", 20001, ByteArray{}, "1.1", BorderAgent::State{0, 0, 0, 0, 0},
                                             "net1", 1, "", "", Timestamp{0, 0, 0}, 0, "", ByteArray{}, "domain1", 0, 0,
                                             "", 0, 0x3F | BorderAgent::kDomainNameBit}),
              RegistryStatus::kSuccess);
    ASSERT_EQ(ctx.mRegistry->Add(BorderAgent{"127.0.0.2", 20002, ByteArray{}, "1.1", BorderAgent::State{0, 0, 0, 0, 0},
                                             "net2", 2, "", "", Timestamp{0, 0, 0}, 0, "", ByteArray{}, "domain1", 0, 0,
                                             "", 0, 0x3F | BorderAgent::kDomainNameBit}),
              RegistryStatus::kSuccess);
    BorderRouter br;
    br.mNetworkId = 1;
    ASSERT_EQ(ctx.mRegistry->SetCurrentNetwork(br), RegistryStatus::kSuccess);

    Network nwk;
    EXPECT_EQ(ctx.mRegistry->GetCurrentNetwork(nwk), RegistryStatus::kSuccess);
    EXPECT_EQ(1, nwk.mId.mId);

    Interpreter::Expression expr;
    Interpreter::Value      value;

    expr  = ctx.mInterpreter.ParseExpression("Network select net1");
    value = ctx.mInterpreter.Eval(expr);
    EXPECT_TRUE(value.HasNoError());
    EXPECT_EQ(ctx.mRegistry->GetCurrentNetwork(nwk), RegistryStatus::kSuccess);
    EXPECT_EQ(0, nwk.mId.mId);
}

TEST_F(InterpreterTestSuite, PC_NetworkIdentifyWithDomain)
{
    TestContext ctx;
    InitContext(ctx);

    ASSERT_NE(ctx.mRegistry, nullptr);
    ASSERT_EQ(ctx.mRegistry->Add(BorderAgent{"127.0.0.1", 20001, ByteArray{}, "1.1", BorderAgent::State{0, 0, 0, 0, 0},
                                             "net1", 1, "", "", Timestamp{0, 0, 0}, 0, "", ByteArray{}, "domain1", 0, 0,
                                             "", 0, 0x3F | BorderAgent::kDomainNameBit}),
              RegistryStatus::kSuccess);
    ASSERT_EQ(ctx.mRegistry->Add(BorderAgent{"127.0.0.2", 20002, ByteArray{}, "1.1", BorderAgent::State{0, 0, 0, 0, 0},
                                             "net2", 2, "", "", Timestamp{0, 0, 0}, 0, "", ByteArray{}, "", 0, 0, "", 0,
                                             0x3F}),
              RegistryStatus::kSuccess);
    BorderRouter br;
    br.mNetworkId = 0;
    ASSERT_EQ(ctx.mRegistry->SetCurrentNetwork(br), RegistryStatus::kSuccess);

    Network nwk;
    EXPECT_EQ(ctx.mRegistry->GetCurrentNetwork(nwk), RegistryStatus::kSuccess);
    EXPECT_EQ(nwk.mId.mId, 0);

    Interpreter::Expression expr;
    Interpreter::Value      value;

    expr  = ctx.mInterpreter.ParseExpression("Network identify");
    value = ctx.mInterpreter.Eval(expr);
    EXPECT_TRUE(value.HasNoError());

    Json json;
    try
    {
        json = Json::parse(value.ToString());
    } catch (Json::parse_error &e)
    {
        EXPECT_TRUE(false) << "Failed to parse value: " << e.what();
    }
    EXPECT_TRUE(json.contains("0x0000000000000001"));
    EXPECT_STREQ("domain1/net1", json.at("0x0000000000000001").get<std::string>().c_str());
}

TEST_F(InterpreterTestSuite, PC_NetworkIdentifyWithoutDomain)
{
    TestContext ctx;
    InitContext(ctx);

    ASSERT_NE(ctx.mRegistry, nullptr);
    ASSERT_EQ(ctx.mRegistry->Add(BorderAgent{"127.0.0.1", 20001, ByteArray{}, "1.1", BorderAgent::State{0, 0, 0, 0, 0},
                                             "net1", 1, "", "", Timestamp{0, 0, 0}, 0, "", ByteArray{}, "domain1", 0, 0,
                                             "", 0, 0x3F | BorderAgent::kDomainNameBit}),
              RegistryStatus::kSuccess);
    ASSERT_EQ(ctx.mRegistry->Add(BorderAgent{"127.0.0.2", 20002, ByteArray{}, "1.1", BorderAgent::State{0, 0, 0, 0, 0},
                                             "net2", 2, "", "", Timestamp{0, 0, 0}, 0, "", ByteArray{}, "", 0, 0, "", 0,
                                             0x3F}),
              RegistryStatus::kSuccess);
    BorderRouter br;
    br.mNetworkId = 1;
    ASSERT_EQ(ctx.mRegistry->SetCurrentNetwork(br), RegistryStatus::kSuccess);

    Network nwk;
    EXPECT_EQ(ctx.mRegistry->GetCurrentNetwork(nwk), RegistryStatus::kSuccess);
    EXPECT_EQ(nwk.mId.mId, 1);

    Interpreter::Expression expr;
    Interpreter::Value      value;

    expr  = ctx.mInterpreter.ParseExpression("Network identify");
    value = ctx.mInterpreter.Eval(expr);
    EXPECT_TRUE(value.HasNoError());

    Json json;
    try
    {
        json = Json::parse(value.ToString());
    } catch (Json::parse_error &e)
    {
        EXPECT_TRUE(false) << "Failed to parse value: " << e.what();
    }
    EXPECT_TRUE(json.contains("0x0000000000000002"));
    EXPECT_STREQ("net2", json.at("0x0000000000000002").get<std::string>().c_str());
}

TEST_F(InterpreterTestSuite, PC_NetworkIdentifyUnset)
{
    TestContext ctx;
    InitContext(ctx);

    ASSERT_NE(ctx.mRegistry, nullptr);
    ASSERT_EQ(ctx.mRegistry->Add(BorderAgent{"127.0.0.1", 20001, ByteArray{}, "1.1", BorderAgent::State{0, 0, 0, 0, 0},
                                             "net1", 1, "", "", Timestamp{0, 0, 0}, 0, "", ByteArray{}, "domain1", 0, 0,
                                             "", 0, 0x3F | BorderAgent::kDomainNameBit}),
              RegistryStatus::kSuccess);
    ASSERT_EQ(ctx.mRegistry->Add(BorderAgent{"127.0.0.2", 20002, ByteArray{}, "1.1", BorderAgent::State{0, 0, 0, 0, 0},
                                             "net2", 2, "", "", Timestamp{0, 0, 0}, 0, "", ByteArray{}, "", 0, 0, "", 0,
                                             0x3F}),
              RegistryStatus::kSuccess);

    Network nwk;
    EXPECT_EQ(ctx.mRegistry->GetCurrentNetwork(nwk), RegistryStatus::kSuccess);
    EXPECT_EQ(nwk.mId.mId, EMPTY_ID);

    Interpreter::Expression expr;
    Interpreter::Value      value;

    expr  = ctx.mInterpreter.ParseExpression("Network identify");
    value = ctx.mInterpreter.Eval(expr);
    EXPECT_TRUE(value.HasNoError());
    EXPECT_STREQ("none", value.ToString().c_str());
}

TEST_F(InterpreterTestSuite, PC_NetworkList)
{
    TestContext ctx;
    InitContext(ctx);

    ASSERT_NE(ctx.mRegistry, nullptr);
    ASSERT_EQ(ctx.mRegistry->Add(BorderAgent{"127.0.0.1", 20001, ByteArray{}, "1.1", BorderAgent::State{0, 0, 0, 0, 0},
                                             "net1", 1, "", "", Timestamp{0, 0, 0}, 0, "", ByteArray{}, "domain1", 0, 0,
                                             "", 0, 0xFFFFF}),
              RegistryStatus::kSuccess);
    ASSERT_EQ(ctx.mRegistry->Add(BorderAgent{"127.0.0.2", 20002, ByteArray{}, "1.1", BorderAgent::State{0, 0, 0, 0, 0},
                                             "net2", 2, "", "", Timestamp{0, 0, 0}, 0, "", ByteArray{}, "domain1", 0, 0,
                                             "", 0, 0xFFFFF}),
              RegistryStatus::kSuccess);
    BorderRouter br;
    br.mNetworkId = 0;
    ASSERT_EQ(ctx.mRegistry->SetCurrentNetwork(br), RegistryStatus::kSuccess);

    Network nwk;
    EXPECT_EQ(ctx.mRegistry->GetCurrentNetwork(nwk), RegistryStatus::kSuccess);
    EXPECT_EQ(nwk.mId.mId, 0);

    Interpreter::Expression expr;
    Interpreter::Value      value;

    expr  = ctx.mInterpreter.ParseExpression("Network list --dom domain1");
    value = ctx.mInterpreter.Eval(expr);
    EXPECT_TRUE(value.HasNoError());

    expr  = ctx.mInterpreter.ParseExpression("Network list --nwk other");
    value = ctx.mInterpreter.Eval(expr);
    EXPECT_TRUE(value.HasNoError());
}

TEST_F(InterpreterTestSuite, PC_Sessionid)
{
    TestContext ctx;
    InitContext(ctx);

    Interpreter::Expression expr;
    Interpreter::Value      value;

    EXPECT_CALL(*ctx.mDefaultCommissionerObject, GetSessionId(_))
        .WillOnce(DoAll(WithArg<0>([=](uint16_t &a) { a = 1; }), Return(Error{})));
    expr  = ctx.mInterpreter.ParseExpression("sessionid");
    value = ctx.mInterpreter.Eval(expr);
    EXPECT_TRUE(value.HasNoError());
}

TEST_F(InterpreterTestSuite, PC_BorderagentDiscover)
{
    TestContext ctx;
    InitContext(ctx);

    BorderAgentFunctionsMock bafm;
    SetBorderAgentFunctionsMock(&bafm);

    EXPECT_CALL(bafm, DiscoverBorderAgent(_, _, _)).WillOnce(Return(Error{}));

    Interpreter::Expression expr;
    Interpreter::Value      value;

    expr  = ctx.mInterpreter.ParseExpression("borderagent discover");
    value = ctx.mInterpreter.Eval(expr);
    EXPECT_TRUE(value.HasNoError());

    ClearBorderAgentFunctionsMock();
}

TEST_F(InterpreterTestSuite, PC_BorderagentGetLocator)
{
    TestContext ctx;
    InitContext(ctx);

    EXPECT_CALL(*ctx.mDefaultCommissionerObject, GetBorderAgentLocator(_)).WillOnce(Return(Error{}));

    Interpreter::Expression expr;
    Interpreter::Value      value;

    expr  = ctx.mInterpreter.ParseExpression("borderagent get locator");
    value = ctx.mInterpreter.Eval(expr);
    EXPECT_TRUE(value.HasNoError());
}

TEST_F(InterpreterTestSuite, PC_JoinerEnable)
{
    TestContext ctx;
    InitContext(ctx);

    EXPECT_CALL(*ctx.mDefaultCommissionerObject,
                EnableJoiner(JoinerType::kMeshCoP, 1, StrEq("psk"), StrEq("url://provision.ing")))
        .WillOnce(Return(Error{}));

    Interpreter::Expression expr;
    Interpreter::Value      value;

    expr  = ctx.mInterpreter.ParseExpression("joiner enable meshcop 1 psk url://provision.ing");
    value = ctx.mInterpreter.Eval(expr);
    EXPECT_TRUE(value.HasNoError());
}

TEST_F(InterpreterTestSuite, PC_JoinerEnableall)
{
    TestContext ctx;
    InitContext(ctx);

    EXPECT_CALL(*ctx.mDefaultCommissionerObject,
                EnableAllJoiners(JoinerType::kMeshCoP, StrEq("psk"), StrEq("url://provision.ing")))
        .WillOnce(Return(Error{}));

    EXPECT_CALL(*ctx.mDefaultCommissionerObject, EnableAllJoiners(JoinerType::kAE, StrEq(""), StrEq("")))
        .WillOnce(Return(Error{}));

    Interpreter::Expression expr;
    Interpreter::Value      value;

    expr  = ctx.mInterpreter.ParseExpression("joiner enableall meshcop psk url://provision.ing");
    value = ctx.mInterpreter.Eval(expr);
    EXPECT_TRUE(value.HasNoError());

    expr  = ctx.mInterpreter.ParseExpression("joiner enableall ae");
    value = ctx.mInterpreter.Eval(expr);
    EXPECT_TRUE(value.HasNoError());
}

TEST_F(InterpreterTestSuite, PC_JoinerDisable)
{
    TestContext ctx;
    InitContext(ctx);

    EXPECT_CALL(*ctx.mDefaultCommissionerObject, DisableJoiner(JoinerType::kNMKP, 1)).WillOnce(Return(Error{}));

    Interpreter::Expression expr;
    Interpreter::Value      value;

    expr  = ctx.mInterpreter.ParseExpression("joiner disable nmkp 1");
    value = ctx.mInterpreter.Eval(expr);
    EXPECT_TRUE(value.HasNoError());
}

TEST_F(InterpreterTestSuite, PC_JoinerDisableall)
{
    TestContext ctx;
    InitContext(ctx);

    EXPECT_CALL(*ctx.mDefaultCommissionerObject, DisableAllJoiners(JoinerType::kMeshCoP)).WillOnce(Return(Error{}));

    Interpreter::Expression expr;
    Interpreter::Value      value;

    expr  = ctx.mInterpreter.ParseExpression("joiner disableall meshcop");
    value = ctx.mInterpreter.Eval(expr);
    EXPECT_TRUE(value.HasNoError());
}

TEST_F(InterpreterTestSuite, PC_JoinerGetport)
{
    TestContext ctx;
    InitContext(ctx);

    EXPECT_CALL(*ctx.mDefaultCommissionerObject, GetJoinerUdpPort(_, JoinerType::kNMKP)).WillOnce(Return(Error{}));

    Interpreter::Expression expr;
    Interpreter::Value      value;

    expr  = ctx.mInterpreter.ParseExpression("joiner getport nmkp");
    value = ctx.mInterpreter.Eval(expr);
    EXPECT_TRUE(value.HasNoError());
}

TEST_F(InterpreterTestSuite, PC_JoinerSetport)
{
    TestContext ctx;
    InitContext(ctx);

    EXPECT_CALL(*ctx.mDefaultCommissionerObject, SetJoinerUdpPort(JoinerType::kMeshCoP, 2001))
        .WillOnce(Return(Error{}));

    Interpreter::Expression expr;
    Interpreter::Value      value;

    expr  = ctx.mInterpreter.ParseExpression("joiner setport meshcop 2001");
    value = ctx.mInterpreter.Eval(expr);
    EXPECT_TRUE(value.HasNoError());
}

TEST_F(InterpreterTestSuite, PC_CommdatasetGet)
{
    TestContext ctx;
    InitContext(ctx);

    EXPECT_CALL(*ctx.mDefaultCommissionerObject, GetCommissionerDataset(_, _)).WillOnce(Return(Error{}));

    Interpreter::Expression expr;
    Interpreter::Value      value;

    expr  = ctx.mInterpreter.ParseExpression("commdataset get");
    value = ctx.mInterpreter.Eval(expr);
    EXPECT_TRUE(value.HasNoError());
}

TEST_F(InterpreterTestSuite, PC_CommdatasetSet)
{
    TestContext ctx;
    InitContext(ctx);

    EXPECT_CALL(*ctx.mDefaultCommissionerObject, SetCommissionerDataset(_)).WillOnce(Return(Error{}));

    Interpreter::Expression expr;
    Interpreter::Value      value;

    expr  = ctx.mInterpreter.ParseExpression("commdataset set '{}'");
    value = ctx.mInterpreter.Eval(expr);
    EXPECT_TRUE(value.HasNoError());

    expr  = ctx.mInterpreter.ParseExpression("commdataset set 'invalid-json'");
    value = ctx.mInterpreter.Eval(expr);
    EXPECT_FALSE(value.HasNoError());
}

TEST_F(InterpreterTestSuite, PC_OpdatasetGetActive)
{
    TestContext ctx;
    InitContext(ctx);

    NetworkId nwk_id;
    EXPECT_EQ(ctx.mRegistry->mStorage->Add(Network{EMPTY_ID, EMPTY_ID, "", 1, 0, 0, "", 0}, nwk_id),
              PersistentStorage::Status::kSuccess);
    Network nwk;
    EXPECT_EQ(ctx.mRegistry->mStorage->Get(nwk_id, nwk), PersistentStorage::Status::kSuccess);
    EXPECT_EQ(utils::Hex(nwk.mPan), "0x0000");

    EXPECT_CALL(*ctx.mDefaultCommissionerObject, GetActiveDataset(_, _))
        .Times(2)
        .WillRepeatedly(DoAll(WithArg<0>([](ActiveOperationalDataset &a) {
                                  a.mExtendedPanId = ByteArray{0, 0, 0, 0, 0, 0, 0, 1};
                                  a.mPanId         = 1;
                                  a.mPresentFlags =
                                      ActiveOperationalDataset::kPanIdBit | ActiveOperationalDataset::kExtendedPanIdBit;
                              }),
                              Return(Error{})));

    Interpreter::Expression expr;
    Interpreter::Value      value;

    expr  = ctx.mInterpreter.ParseExpression("opdataset get active");
    value = ctx.mInterpreter.Eval(expr);
    EXPECT_TRUE(value.HasNoError());

    EXPECT_EQ(ctx.mRegistry->mStorage->Get(nwk_id, nwk), PersistentStorage::Status::kSuccess);
    EXPECT_EQ(nwk.mPan, 0x0001);

    expr  = ctx.mInterpreter.ParseExpression("opdataset get active --export ./tmp/aods.json");
    value = ctx.mInterpreter.Eval(expr);
    EXPECT_TRUE(value.HasNoError());
    ctx.mInterpreter.PrintOrExport(value);
    EXPECT_EQ(PathExists("./tmp/aods.json").GetCode(), ErrorCode::kNone);

    std::string jsonStr;
    EXPECT_EQ(ReadFile(jsonStr, "./tmp/aods.json").GetCode(), ErrorCode::kNone);
    nlohmann::json json = nlohmann::json::parse(jsonStr);
    EXPECT_TRUE(json.contains("PanId"));
    EXPECT_STREQ("0x0001", json.at("PanId").get<std::string>().c_str());
}

TEST_F(InterpreterTestSuite, PC_OpdatasetSetActive)
{
    TestContext ctx;
    InitContext(ctx);

    EXPECT_CALL(*ctx.mDefaultCommissionerObject, SetActiveDataset(_)).WillOnce(Return(Error{}));

    Interpreter::Expression expr;
    Interpreter::Value      value;

    expr  = ctx.mInterpreter.ParseExpression("opdataset set active '{}'");
    value = ctx.mInterpreter.Eval(expr);
    EXPECT_TRUE(value.HasNoError());

    expr  = ctx.mInterpreter.ParseExpression("opdataset set active 'invalid-json'");
    value = ctx.mInterpreter.Eval(expr);
    EXPECT_FALSE(value.HasNoError());
}

TEST_F(InterpreterTestSuite, PC_OpdatasetGetPending)
{
    TestContext ctx;
    InitContext(ctx);

    EXPECT_CALL(*ctx.mDefaultCommissionerObject, GetPendingDataset(_, _)).WillOnce(Return(Error{}));

    Interpreter::Expression expr;
    Interpreter::Value      value;

    expr  = ctx.mInterpreter.ParseExpression("opdataset get pending");
    value = ctx.mInterpreter.Eval(expr);
    EXPECT_TRUE(value.HasNoError());
}

TEST_F(InterpreterTestSuite, PC_OpdatasetSetPending)
{
    TestContext ctx;
    InitContext(ctx);

    EXPECT_CALL(*ctx.mDefaultCommissionerObject, SetPendingDataset(_)).WillOnce(Return(Error{}));

    Interpreter::Expression expr;
    Interpreter::Value      value;

    expr  = ctx.mInterpreter.ParseExpression("opdataset set pending '{}'");
    value = ctx.mInterpreter.Eval(expr);
    EXPECT_TRUE(value.HasNoError());

    expr  = ctx.mInterpreter.ParseExpression("opdataset set pending 'invalid-json'");
    value = ctx.mInterpreter.Eval(expr);
    EXPECT_FALSE(value.HasNoError());
}

TEST_F(InterpreterTestSuite, PC_BbrdatasetGet)
{
    TestContext ctx;
    InitContext(ctx);

    EXPECT_CALL(*ctx.mDefaultCommissionerObject, GetBbrDataset(_, _)).WillOnce(Return(Error{}));

    Interpreter::Expression expr;
    Interpreter::Value      value;

    expr  = ctx.mInterpreter.ParseExpression("bbrdataset get");
    value = ctx.mInterpreter.Eval(expr);
    EXPECT_TRUE(value.HasNoError());
}

TEST_F(InterpreterTestSuite, PC_BbrdatasetSet)
{
    TestContext ctx;
    InitContext(ctx);

    EXPECT_CALL(*ctx.mDefaultCommissionerObject, SetBbrDataset(_)).WillOnce(Return(Error{}));

    Interpreter::Expression expr;
    Interpreter::Value      value;

    expr  = ctx.mInterpreter.ParseExpression("bbrdataset set '{}'");
    value = ctx.mInterpreter.Eval(expr);
    EXPECT_TRUE(value.HasNoError());

    expr  = ctx.mInterpreter.ParseExpression("bbrdataset set 'invalid-json'");
    value = ctx.mInterpreter.Eval(expr);
    EXPECT_FALSE(value.HasNoError());
}

TEST_F(InterpreterTestSuite, PC_Reenroll)
{
    TestContext ctx;
    InitContext(ctx);

    EXPECT_CALL(*ctx.mDefaultCommissionerObject, Reenroll(_)).WillOnce(Return(Error{}));

    Interpreter::Expression expr;
    Interpreter::Value      value;

    expr  = ctx.mInterpreter.ParseExpression("reenroll 1234::5678");
    value = ctx.mInterpreter.Eval(expr);
    EXPECT_TRUE(value.HasNoError());
}

TEST_F(InterpreterTestSuite, PC_Domainreset)
{
    TestContext ctx;
    InitContext(ctx);

    EXPECT_CALL(*ctx.mDefaultCommissionerObject, DomainReset(_)).WillOnce(Return(Error{}));

    Interpreter::Expression expr;
    Interpreter::Value      value;

    expr  = ctx.mInterpreter.ParseExpression("domainreset 1234::5678");
    value = ctx.mInterpreter.Eval(expr);
    EXPECT_TRUE(value.HasNoError());
}

TEST_F(InterpreterTestSuite, PC_Migrate)
{
    TestContext ctx;
    InitContext(ctx);

    EXPECT_CALL(*ctx.mDefaultCommissionerObject, Migrate(_, _)).WillOnce(Return(Error{}));

    Interpreter::Expression expr;
    Interpreter::Value      value;

    expr  = ctx.mInterpreter.ParseExpression("migrate 1234::5678 net1");
    value = ctx.mInterpreter.Eval(expr);
    EXPECT_TRUE(value.HasNoError());
}

TEST_F(InterpreterTestSuite, PC_Mlr)
{
    TestContext ctx;
    InitContext(ctx);

    EXPECT_CALL(*ctx.mDefaultCommissionerObject, RegisterMulticastListener(_, _)).WillOnce(Return(Error{}));

    Interpreter::Expression expr;
    Interpreter::Value      value;

    expr  = ctx.mInterpreter.ParseExpression("mlr 1234::5678 100");
    value = ctx.mInterpreter.Eval(expr);
    EXPECT_TRUE(value.HasNoError());
}

TEST_F(InterpreterTestSuite, PC_Announce)
{
    TestContext ctx;
    InitContext(ctx);

    EXPECT_CALL(*ctx.mDefaultCommissionerObject, AnnounceBegin(1, 2, _, _)).WillOnce(Return(Error{}));

    Interpreter::Expression expr;
    Interpreter::Value      value;

    expr  = ctx.mInterpreter.ParseExpression("announce 1 2 3 1234::5678");
    value = ctx.mInterpreter.Eval(expr);
    EXPECT_TRUE(value.HasNoError());
}

TEST_F(InterpreterTestSuite, PC_PanidQuery)
{
    TestContext ctx;
    InitContext(ctx);

    EXPECT_CALL(*ctx.mDefaultCommissionerObject, PanIdQuery(_, _, _)).WillOnce(Return(Error{}));

    Interpreter::Expression expr;
    Interpreter::Value      value;

    expr  = ctx.mInterpreter.ParseExpression("panid query 1 2 1234::5678");
    value = ctx.mInterpreter.Eval(expr);
    EXPECT_TRUE(value.HasNoError());
}

TEST_F(InterpreterTestSuite, PC_PanidConflict)
{
    TestContext ctx;
    InitContext(ctx);

    EXPECT_CALL(*ctx.mDefaultCommissionerObject, HasPanIdConflict(_)).WillOnce(Return(true));

    Interpreter::Expression expr;
    Interpreter::Value      value;

    expr  = ctx.mInterpreter.ParseExpression("panid conflict 2");
    value = ctx.mInterpreter.Eval(expr);
    EXPECT_TRUE(value.HasNoError());
    // TODO TBD should it be 1 or true?
    EXPECT_STREQ(value.ToString().c_str(), "1");
    // EXPECT_STREQ(value.ToString().c_str(), "true");
}

TEST_F(InterpreterTestSuite, PC_EnergyScan)
{
    TestContext ctx;
    InitContext(ctx);

    EXPECT_CALL(*ctx.mDefaultCommissionerObject, EnergyScan(_, _, _, _, _)).WillOnce(Return(Error{}));

    Interpreter::Expression expr;
    Interpreter::Value      value;

    expr  = ctx.mInterpreter.ParseExpression("energy scan 1 2 3 4 1234::5678");
    value = ctx.mInterpreter.Eval(expr);
    EXPECT_TRUE(value.HasNoError());
}

TEST_F(InterpreterTestSuite, PC_EnergyReport)
{
    TestContext ctx;
    InitContext(ctx);

    EnergyReport rep;
    EXPECT_CALL(*ctx.mDefaultCommissionerObject, GetEnergyReport(_)).WillOnce(Return(&rep));

    Interpreter::Expression expr;
    Interpreter::Value      value;

    expr  = ctx.mInterpreter.ParseExpression("energy report 1234::5678");
    value = ctx.mInterpreter.Eval(expr);
    EXPECT_TRUE(value.HasNoError());
}

TEST_F(InterpreterTestSuite, PC_Help)
{
    TestContext ctx;
    InitContext(ctx);

    Interpreter::Expression expr;
    Interpreter::Value      value;

    expr  = ctx.mInterpreter.ParseExpression("help");
    value = ctx.mInterpreter.Eval(expr);
    EXPECT_TRUE(value.HasNoError());
}

TEST_F(InterpreterTestSuite, PC_DomainList)
{
    TestContext ctx;
    InitContext(ctx);

    ASSERT_NE(ctx.mRegistry, nullptr);
    ASSERT_EQ(ctx.mRegistry->Add(BorderAgent{"127.0.0.1", 20001, ByteArray{}, "1.1", BorderAgent::State{0, 0, 0, 0, 0},
                                             "net1", 0, "", "", Timestamp{0, 0, 0}, 0, "", ByteArray{}, "domain1", 0, 0,
                                             "", 0, 0x1F | BorderAgent::kDomainNameBit}),
              RegistryStatus::kSuccess);
    ASSERT_EQ(ctx.mRegistry->Add(BorderAgent{"127.0.0.2", 20002, ByteArray{}, "1.1", BorderAgent::State{0, 0, 0, 0, 0},
                                             "net2", 1, "", "", Timestamp{0, 0, 0}, 0, "", ByteArray{}, "domain2", 0, 0,
                                             "", 0, 0x1F | BorderAgent::kDomainNameBit}),
              RegistryStatus::kSuccess);

    Interpreter::Expression expr;
    Interpreter::Value      value;

    expr  = ctx.mInterpreter.ParseExpression("domain list");
    value = ctx.mInterpreter.Eval(expr);
    EXPECT_TRUE(value.HasNoError());
}

TEST_F(InterpreterTestSuite, PC_BrScanExport)
{
    TestContext ctx;
    InitContext(ctx);

    Interpreter::Expression expr;
    Interpreter::Value      value;

    std::string jsonFileName = "./tmp/br-list.json";

    EXPECT_EQ(system(fmt::format("rm -rf {}", jsonFileName).c_str()), 0);
    EXPECT_NE(PathExists(jsonFileName).GetCode(), ErrorCode::kNone);

    expr  = ctx.mInterpreter.ParseExpression(std::string("br scan --timeout 1 --export ") + jsonFileName);
    value = ctx.mInterpreter.Eval(expr);
    EXPECT_TRUE(value.HasNoError());
    ctx.mInterpreter.PrintOrExport(value);
    EXPECT_EQ(PathExists(jsonFileName).GetCode(), ErrorCode::kNone);

    std::string jsonStr;
    EXPECT_EQ(ReadFile(jsonStr, jsonFileName).GetCode(), ErrorCode::kNone);
    try
    {
        nlohmann::json json = nlohmann::json::parse(jsonStr);
    } catch (...)
    {
        EXPECT_TRUE(false) << "JSON parse failed";
    }
}

TEST_F(InterpreterTestSuite, PC_BrScanExportDirAbsent)
{
    TestContext ctx;
    InitContext(ctx);

    Interpreter::Expression expr;
    Interpreter::Value      value;

    std::string jsonFileName = "./tmp/br-list.json";
    expr  = ctx.mInterpreter.ParseExpression(std::string("br scan --timeout 1 --export ") + jsonFileName);
    value = ctx.mInterpreter.Eval(expr);
    EXPECT_TRUE(value.HasNoError());
    ctx.mInterpreter.PrintOrExport(value);
    value = PathExists(jsonFileName);
    EXPECT_TRUE(value.HasNoError());
}

TEST_F(InterpreterTestSuite, PC_BrAddNoMandatoryFail)
{
    TestContext ctx;
    InitContext(ctx);

    std::string brJsonNoAddr    = "[\n\
    {\n\
        \"Port\": 2000,\n\
        \"ThreadVersion\": \"th1.2\",\n\
        \"State\": 0,\n\
        \"NetworkName\": \"net1\",\n\
        \"ExtendedPanId\": 1234,\n\
        \"DomainName\": \"dom1\"\n\
    }\n\
]";
    std::string brJsonNoPort    = "[\n\
    {\n\
        \"Addr\": \"1234::5678\",\n\
        \"ThreadVersion\": \"th1.2\",\n\
        \"State\": 0,\n\
        \"NetworkName\": \"net1\",\n\
        \"ExtendedPanId\": 1234,\n\
        \"DomainName\": \"dom1\"\n\
    }\n\
]";
    std::string brJsonNoVersion = "[\n\
    {\n\
        \"Addr\": \"1234::5678\",\n\
        \"Port\": 2000,\n\
        \"State\": 0,\n\
        \"NetworkName\": \"net1\",\n\
        \"ExtendedPanId\": 1234,\n\
        \"DomainName\": \"dom1\"\n\
    }\n\
]";
    std::string brJsonNoState   = "[\n\
    {\n\
        \"Addr\": \"1234::5678\",\n\
        \"Port\": 2000,\n\
        \"ThreadVersion\": \"th1.2\",\n\
        \"NetworkName\": \"net1\",\n\
        \"ExtendedPanId\": 1234,\n\
        \"DomainName\": \"dom1\"\n\
    }\n\
]";

    Interpreter::Expression expr;
    Interpreter::Value      value;

    EXPECT_EQ(WriteFile(brJsonNoAddr, "./tmp/json.json"), Error{});
    expr  = ctx.mInterpreter.ParseExpression("br add ./tmp/json.json");
    value = ctx.mInterpreter.Eval(expr);
    EXPECT_FALSE(value.HasNoError());

    EXPECT_EQ(WriteFile(brJsonNoPort, "./tmp/json.json"), Error{});
    expr  = ctx.mInterpreter.ParseExpression("br add ./tmp/json.json");
    value = ctx.mInterpreter.Eval(expr);
    EXPECT_FALSE(value.HasNoError());

    EXPECT_EQ(WriteFile(brJsonNoVersion, "./tmp/json.json"), Error{});
    expr  = ctx.mInterpreter.ParseExpression("br add ./tmp/json.json");
    value = ctx.mInterpreter.Eval(expr);
    EXPECT_FALSE(value.HasNoError());

    EXPECT_EQ(WriteFile(brJsonNoState, "./tmp/json.json"), Error{});
    expr  = ctx.mInterpreter.ParseExpression("br add ./tmp/json.json");
    value = ctx.mInterpreter.Eval(expr);
    EXPECT_FALSE(value.HasNoError());
}

TEST_F(InterpreterTestSuite, PC_BrAddWrongLocalNwkDataFail)
{
    TestContext ctx;
    InitContext(ctx);

    std::string brJsonNwkName            = "[\n\
    {\n\
        \"Addr\": \"1234::5678\",\n\
        \"Port\": 2000,\n\
        \"ThreadVersion\": \"th1.2\",\n\
        \"State\": 0,\n\
        \"NetworkName\": \"net1\",\n\
    }\n\
]";
    std::string brJsonDomainName         = "[\n\
    {\n\
        \"Addr\": \"1234::5678\",\n\
        \"Port\": 2000,\n\
        \"ThreadVersion\": \"th1.2\",\n\
        \"State\": 0,\n\
        \"DomainName\": \"dom1\"\n\
    }\n\
n]";
    std::string brJsonNwkNameZeroXPan    = "[\n\
    {\n\
        \"Addr\": \"1234::5678\",\n\
        \"Port\": 2000,\n\
        \"ThreadVersion\": \"th1.2\",\n\
        \"State\": 0,\n\
        \"NetworkName\": \"net1\",\n\
        \"ExtendedPanId\": 0,\n\
    }\n\
]";
    std::string brJsonDomainNameZeroXPan = "[\n\
    {\n\
        \"Addr\": \"1234::5678\",\n\
        \"Port\": 2000,\n\
        \"ThreadVersion\": \"th1.2\",\n\
        \"State\": 0,\n\
        \"NetworkName\": \"net1\",\n\
        \"ExtendedPanId\": 0,\n\
        \"DomainName\": \"dom1\"\n\
    }\n\
]";

    Interpreter::Expression expr;
    Interpreter::Value      value;

    EXPECT_EQ(WriteFile(brJsonNwkName, "./tmp/json.json"), Error{});
    expr  = ctx.mInterpreter.ParseExpression("br add ./tmp/json.json");
    value = ctx.mInterpreter.Eval(expr);
    EXPECT_FALSE(value.HasNoError());

    EXPECT_EQ(WriteFile(brJsonNwkNameZeroXPan, "./tmp/json.json"), Error{});
    expr  = ctx.mInterpreter.ParseExpression("br add ./tmp/json.json");
    value = ctx.mInterpreter.Eval(expr);
    EXPECT_FALSE(value.HasNoError());

    EXPECT_EQ(WriteFile(brJsonDomainName, "./tmp/json.json"), Error{});
    expr  = ctx.mInterpreter.ParseExpression("br add ./tmp/json.json");
    value = ctx.mInterpreter.Eval(expr);
    EXPECT_FALSE(value.HasNoError());

    EXPECT_EQ(WriteFile(brJsonDomainNameZeroXPan, "./tmp/json.json"), Error{});
    expr  = ctx.mInterpreter.ParseExpression("br add ./tmp/json.json");
    value = ctx.mInterpreter.Eval(expr);
    EXPECT_FALSE(value.HasNoError());
}

TEST_F(InterpreterTestSuite, PC_BrAddInterObjectInconsistencyFail)
{
    TestContext ctx;
    InitContext(ctx);

    std::string brJsonSameAddr                  = "[\n\
    {\n\
        \"Addr\": \"1234::5678\",\n\
        \"Port\": 2000,\n\
        \"ThreadVersion\": \"th1.2\",\n\
        \"State\": 0,\n\
    },\n\
    {\n\
        \"Addr\": \"1234::5678\",\n\
        \"Port\": 2000,\n\
        \"ThreadVersion\": \"th1.2\",\n\
        \"State\": 0,\n\
    }\n\
]";
    std::string brJsonSameXPanDifferentNwkNames = "[\n\
    {\n\
        \"Addr\": \"1234::5678\",\n\
        \"Port\": 2000,\n\
        \"ThreadVersion\": \"th1.2\",\n\
        \"State\": 0,\n\
        \"NetworkName\": \"net1\",\n\
        \"ExtendedPanId\": 1234,\n\
     },\n\
    {\n\
        \"Addr\": \"1234::5679\",\n\
        \"Port\": 2000,\n\
        \"ThreadVersion\": \"th1.2\",\n\
        \"State\": 0,\n\
        \"NetworkName\": \"net2\",\n\
        \"ExtendedPanId\": 1234,\n\
    }\n\
]";
    std::string brJsonSameXPanDifferentDomains  = "[\n\
    {\n\
        \"Addr\": \"1234::5678\",\n\
        \"Port\": 2000,\n\
        \"ThreadVersion\": \"th1.2\",\n\
        \"State\": 0,\n\
        \"ExtendedPanId\": 1234,\n\
        \"NetworkName\": \"net2\",\n\
        \"DomainName\": \"dom1\"\n\
    },\n\
    {\n\
        \"Addr\": \"1234::5679\",\n\
        \"Port\": 2000,\n\
        \"ThreadVersion\": \"th1.2\",\n\
        \"State\": 0,\n\
        \"NetworkName\": \"net2\",\n\
        \"ExtendedPanId\": 1234,\n\
        \"DomainName\": \"dom2\"\n\
    }\n\
]";

    Interpreter::Expression expr;
    Interpreter::Value      value;

    EXPECT_EQ(WriteFile(brJsonSameAddr, "./tmp/json.json"), Error{});
    expr  = ctx.mInterpreter.ParseExpression("br add ./tmp/json.json");
    value = ctx.mInterpreter.Eval(expr);
    EXPECT_FALSE(value.HasNoError());

    EXPECT_EQ(WriteFile(brJsonSameXPanDifferentNwkNames, "./tmp/json.json"), Error{});
    expr  = ctx.mInterpreter.ParseExpression("br add ./tmp/json.json");
    value = ctx.mInterpreter.Eval(expr);
    EXPECT_FALSE(value.HasNoError());

    EXPECT_EQ(WriteFile(brJsonSameXPanDifferentDomains, "./tmp/json.json"), Error{});
    expr  = ctx.mInterpreter.ParseExpression("br add ./tmp/json.json");
    value = ctx.mInterpreter.Eval(expr);
    EXPECT_FALSE(value.HasNoError());
}

TEST_F(InterpreterTestSuite, PC_BrAdd)
{
#define XPAN_1235 "0x1235"
#define XPAN_1236 "0x0000000000001236"

    TestContext ctx;
    InitContext(ctx);

    std::string brJson = "[\n\
    {\n\
        \"Addr\": \"1234::5679\",\n\
        \"Port\": 2001,\n\
        \"ThreadVersion\": \"th1.2\",\n\
        \"State\": 0,\n\
        \"NetworkName\": \"net2\",\n\
        \"ExtendedPanId\": \"" XPAN_1235 "\",\n\
        \"DomainName\": \"dom1\"\n\
    },\n\
    {\n\
        \"Addr\": \"1234::5670\",\n\
        \"Port\": 2000,\n\
        \"ThreadVersion\": \"th1.2\",\n\
        \"State\": 0,\n\
        \"NetworkName\": \"net2\",\n\
        \"ExtendedPanId\": \"" XPAN_1235 "\",\n\
        \"DomainName\": \"dom1\"\n\
    },\n\
    {\n\
        \"Addr\": \"1234::5671\",\n\
        \"Port\": 2001,\n\
        \"ThreadVersion\": \"th1.2\",\n\
        \"State\": 0,\n\
        \"NetworkName\": \"net3\",\n\
        \"ExtendedPanId\": \"" XPAN_1236 "\",\n\
        \"DomainName\": \"dom3\"\n\
    }\n\
]";

    Interpreter::Expression expr;
    Interpreter::Value      value;

    EXPECT_EQ(WriteFile(brJson, "./tmp/json.json"), Error{});
    expr  = ctx.mInterpreter.ParseExpression("br add ./tmp/json.json");
    value = ctx.mInterpreter.Eval(expr);
    EXPECT_TRUE(value.HasNoError());

    BorderRouterArray brs;
    EXPECT_EQ(ctx.mInterpreter.mRegistry->GetAllBorderRouters(brs), RegistryStatus::kSuccess);
    EXPECT_EQ(brs.size(), 3);

    NetworkArray nwks;
    EXPECT_EQ(ctx.mInterpreter.mRegistry->GetAllNetworks(nwks), RegistryStatus::kSuccess);
    EXPECT_EQ(nwks.size(), 2);

    DomainArray doms;
    EXPECT_EQ(ctx.mInterpreter.mRegistry->GetAllDomains(doms), RegistryStatus::kSuccess);
    EXPECT_EQ(doms.size(), 2);

    Network  nwk;
    uint64_t xpan;
    EXPECT_EQ(utils::ParseInteger(xpan, "0x1235").GetCode(), ErrorCode::kNone);
    EXPECT_EQ(ctx.mInterpreter.mRegistry->GetNetworkByXpan(0x1235, nwk), RegistryStatus::kSuccess);
    EXPECT_EQ(nwk.mXpan, xpan);
    EXPECT_EQ(utils::ParseInteger(xpan, "0x0000000000001236").GetCode(), ErrorCode::kNone);
    EXPECT_EQ(ctx.mInterpreter.mRegistry->GetNetworkByXpan(0x1236, nwk), RegistryStatus::kSuccess);
    EXPECT_EQ(nwk.mXpan, xpan);
}

TEST_F(InterpreterTestSuite, PC_BrListPositive)
{
    TestContext ctx;
    InitContext(ctx);

    ASSERT_NE(ctx.mRegistry, nullptr);
    ASSERT_EQ(ctx.mRegistry->Add(BorderAgent{"127.0.0.1", 20001, ByteArray{}, "1.1", BorderAgent::State{0, 0, 0, 0, 0},
                                             "net1", 1, "", "", Timestamp{0, 0, 0}, 0, "", ByteArray{}, "domain1", 0, 0,
                                             "", 0, 0x1F | BorderAgent::kDomainNameBit}),
              RegistryStatus::kSuccess);
    ASSERT_EQ(ctx.mRegistry->Add(BorderAgent{"127.0.0.2", 20002, ByteArray{}, "1.1", BorderAgent::State{0, 0, 0, 0, 0},
                                             "net2", 2, "", "", Timestamp{0, 0, 0}, 0, "", ByteArray{}, "domain2", 0, 0,
                                             "", 0, 0x1F | BorderAgent::kDomainNameBit}),
              RegistryStatus::kSuccess);

    Interpreter::Expression expr;
    Interpreter::Value      value;

    expr  = ctx.mInterpreter.ParseExpression("br list");
    value = ctx.mInterpreter.Eval(expr);
    EXPECT_TRUE(value.HasNoError());

    expr  = ctx.mInterpreter.ParseExpression("br list --nwk net1");
    value = ctx.mInterpreter.Eval(expr);
    EXPECT_TRUE(value.HasNoError());

    expr  = ctx.mInterpreter.ParseExpression("br list --dom domain1");
    value = ctx.mInterpreter.Eval(expr);
    EXPECT_TRUE(value.HasNoError());
}

TEST_F(InterpreterTestSuite, PC_BrListNegative)
{
    TestContext ctx;
    InitContext(ctx);

    ASSERT_NE(ctx.mRegistry, nullptr);
    ASSERT_EQ(ctx.mRegistry->Add(BorderAgent{"127.0.0.1", 20001, ByteArray{}, "1.1", BorderAgent::State{0, 0, 0, 0, 0},
                                             "net1", 1, "", "", Timestamp{0, 0, 0}, 0, "", ByteArray{}, "domain1", 0, 0,
                                             "", 0, 0x1F | BorderAgent::kDomainNameBit}),
              RegistryStatus::kSuccess);
    ASSERT_EQ(ctx.mRegistry->Add(BorderAgent{"127.0.0.2", 20002, ByteArray{}, "1.1", BorderAgent::State{0, 0, 0, 0, 0},
                                             "net2", 2, "", "", Timestamp{0, 0, 0}, 0, "", ByteArray{}, "domain2", 0, 0,
                                             "", 0, 0x1F | BorderAgent::kDomainNameBit}),
              RegistryStatus::kSuccess);

    Interpreter::Expression expr;
    Interpreter::Value      value;

    expr  = ctx.mInterpreter.ParseExpression("br list --nwk net1 net3");
    value = ctx.mInterpreter.Eval(expr);
    EXPECT_TRUE(value.HasNoError());

    expr  = ctx.mInterpreter.ParseExpression("br list --nwk net3");
    value = ctx.mInterpreter.Eval(expr);
    EXPECT_EQ(value.mError.GetCode(), ErrorCode::kRegistryError);

    expr  = ctx.mInterpreter.ParseExpression("br list --dom domain3");
    value = ctx.mInterpreter.Eval(expr);
    EXPECT_EQ(value.mError.GetCode(), ErrorCode::kRegistryError);
}

TEST_F(InterpreterTestSuite, PC_BrDeleteExplicitPass)
{
    TestContext ctx;
    InitContext(ctx);

    ASSERT_NE(ctx.mRegistry, nullptr);
    ASSERT_EQ(ctx.mRegistry->Add(BorderAgent{"127.0.0.1", 20001, ByteArray(), "1.1", BorderAgent::State{0, 0, 0, 0, 0},
                                             "net1", 1, "", "", Timestamp{0, 0, 0}, 0, "", ByteArray{}, "domain1", 0, 0,
                                             "", 0, 0x1F | BorderAgent::kDomainNameBit}),
              RegistryStatus::kSuccess);
    ASSERT_EQ(ctx.mRegistry->Add(BorderAgent{"127.0.0.2", 20002, ByteArray{}, "1.1", BorderAgent::State{0, 0, 0, 0, 0},
                                             "net1", 1, "", "", Timestamp{0, 0, 0}, 0, "", ByteArray{}, "domain1", 0, 0,
                                             "", 0, 0x1F | BorderAgent::kDomainNameBit}),
              RegistryStatus::kSuccess);

    Interpreter::Expression expr;
    Interpreter::Value      value;

    expr  = ctx.mInterpreter.ParseExpression("br delete 1");
    value = ctx.mInterpreter.Eval(expr);
    EXPECT_TRUE(value.HasNoError());
    BorderRouterArray bra;
    EXPECT_EQ(ctx.mRegistry->GetAllBorderRouters(bra), RegistryStatus::kSuccess);
    EXPECT_EQ(bra.size(), 1);
    EXPECT_EQ(bra[0].mId.mId, 0);
}

TEST_F(InterpreterTestSuite, PC_BrDeleteTooManyFail)
{
    TestContext ctx;
    InitContext(ctx);

    ASSERT_NE(ctx.mRegistry, nullptr);
    ASSERT_EQ(ctx.mRegistry->Add(BorderAgent{"127.0.0.1", 20001, ByteArray{}, "1.1", BorderAgent::State{0, 0, 0, 0, 0},
                                             "net1", 1, "", "", Timestamp{0, 0, 0}, 0, "", ByteArray{}, "domain1", 0, 0,
                                             "", 0, 0x1F | BorderAgent::kDomainNameBit}),
              RegistryStatus::kSuccess);
    ASSERT_EQ(ctx.mRegistry->Add(BorderAgent{"127.0.0.2", 20002, ByteArray{}, "1.1", BorderAgent::State{0, 0, 0, 0, 0},
                                             "net1", 1, "", "", Timestamp{0, 0, 0}, 0, "", ByteArray{}, "domain1", 0, 0,
                                             "", 0, 0x1F | BorderAgent::kDomainNameBit}),
              RegistryStatus::kSuccess);

    Interpreter::Expression expr;
    Interpreter::Value      value;

    expr  = ctx.mInterpreter.ParseExpression("br delete 1 1");
    value = ctx.mInterpreter.Eval(expr);
    EXPECT_FALSE(value.HasNoError());
    ctx.mInterpreter.mContext.Cleanup();
    ctx.mInterpreter.mJobManager->CleanupJobs();

    expr  = ctx.mInterpreter.ParseExpression("br delete 1 --nwk net1");
    value = ctx.mInterpreter.Eval(expr);
    EXPECT_FALSE(value.HasNoError());
    ctx.mInterpreter.mContext.Cleanup();
    ctx.mInterpreter.mJobManager->CleanupJobs();

    expr  = ctx.mInterpreter.ParseExpression("br delete 1 --dom domain1");
    value = ctx.mInterpreter.Eval(expr);
    EXPECT_FALSE(value.HasNoError());
    ctx.mInterpreter.mContext.Cleanup();
    ctx.mInterpreter.mJobManager->CleanupJobs();
}

TEST_F(InterpreterTestSuite, PC_BrDeleteExplicitLastPass)
{
    TestContext ctx;
    InitContext(ctx);

    ASSERT_NE(ctx.mRegistry, nullptr);
    ASSERT_EQ(ctx.mRegistry->Add(BorderAgent{"127.0.0.1", 20001, ByteArray{}, "1.1", BorderAgent::State{0, 0, 0, 0, 0},
                                             "net1", 1, "", "", Timestamp{0, 0, 0}, 0, "", ByteArray{}, "domain1", 0, 0,
                                             "", 0, 0x3F | BorderAgent::kDomainNameBit}),
              RegistryStatus::kSuccess);
    ASSERT_EQ(ctx.mRegistry->Add(BorderAgent{"127.0.0.2", 20002, ByteArray{}, "1.1", BorderAgent::State{0, 0, 0, 0, 0},
                                             "net2", 2, "", "", Timestamp{0, 0, 0}, 0, "", ByteArray{}, "domain2", 0, 0,
                                             "", 0, 0x3F | BorderAgent::kDomainNameBit}),
              RegistryStatus::kSuccess);

    Interpreter::Expression expr;
    Interpreter::Value      value;

    expr  = ctx.mInterpreter.ParseExpression("br delete 1");
    value = ctx.mInterpreter.Eval(expr);
    EXPECT_TRUE(value.HasNoError());
    BorderRouterArray bra;
    EXPECT_EQ(ctx.mRegistry->GetAllBorderRouters(bra), RegistryStatus::kSuccess);
    EXPECT_EQ(bra.size(), 1);
    EXPECT_EQ(bra[0].mId.mId, 0);

    NetworkArray nwks;
    EXPECT_EQ(ctx.mRegistry->GetAllNetworks(nwks), RegistryStatus::kSuccess);
    EXPECT_EQ(nwks.size(), 1);

    DomainArray doms;
    EXPECT_EQ(ctx.mRegistry->GetAllDomains(doms), RegistryStatus::kSuccess);
    EXPECT_EQ(doms.size(), 1);
}

TEST_F(InterpreterTestSuite, PC_BrDeleteExplicitSelectedFails)
{
    TestContext ctx;
    InitContext(ctx);

    ASSERT_NE(ctx.mRegistry, nullptr);
    ASSERT_EQ(ctx.mRegistry->Add(BorderAgent{"127.0.0.1", 20001, ByteArray{}, "1.1", BorderAgent::State{0, 0, 0, 0, 0},
                                             "net1", 1, "", "", Timestamp{0, 0, 0}, 0, "", ByteArray{}, "domain1", 0, 0,
                                             "", 0, 0x3F | BorderAgent::kDomainNameBit}),
              RegistryStatus::kSuccess);
    ASSERT_EQ(ctx.mRegistry->Add(BorderAgent{"127.0.0.2", 20002, ByteArray{}, "1.1", BorderAgent::State{0, 0, 0, 0, 0},
                                             "net2", 2, "", "", Timestamp{0, 0, 0}, 0, "", ByteArray{}, "domain2", 0, 0,
                                             "", 0, 0x3F | BorderAgent::kDomainNameBit}),
              RegistryStatus::kSuccess);

    EXPECT_EQ(ctx.mRegistry->SetCurrentNetwork(2), RegistryStatus::kSuccess);

    Interpreter::Expression expr;
    Interpreter::Value      value;

    expr  = ctx.mInterpreter.ParseExpression("br delete 1");
    value = ctx.mInterpreter.Eval(expr);
    EXPECT_FALSE(value.HasNoError());

    BorderRouterArray bra;
    EXPECT_EQ(ctx.mRegistry->GetAllBorderRouters(bra), RegistryStatus::kSuccess);
    EXPECT_EQ(bra.size(), 2);
}

TEST_F(InterpreterTestSuite, PC_BrDeleteNetworkSuccess)
{
    TestContext ctx;
    InitContext(ctx);

    ASSERT_NE(ctx.mRegistry, nullptr);
    ASSERT_EQ(ctx.mRegistry->Add(BorderAgent{"127.0.0.1", 20001, ByteArray{}, "1.1", BorderAgent::State{0, 0, 0, 0, 0},
                                             "net1", 1, "", "", Timestamp{0, 0, 0}, 0, "", ByteArray{}, "domain1", 0, 0,
                                             "", 0, 0x3F | BorderAgent::kDomainNameBit}),
              RegistryStatus::kSuccess);
    ASSERT_EQ(ctx.mRegistry->Add(BorderAgent{"127.0.0.2", 20002, ByteArray{}, "1.1", BorderAgent::State{0, 0, 0, 0, 0},
                                             "net2", 2, "", "", Timestamp{0, 0, 0}, 0, "", ByteArray{}, "domain2", 0, 0,
                                             "", 0, 0x3F | BorderAgent::kDomainNameBit}),
              RegistryStatus::kSuccess);

    Interpreter::Expression expr;
    Interpreter::Value      value;

    expr  = ctx.mInterpreter.ParseExpression("br delete --nwk net1");
    value = ctx.mInterpreter.Eval(expr);
    EXPECT_TRUE(value.HasNoError());

    BorderRouterArray bra;
    EXPECT_EQ(ctx.mRegistry->GetAllBorderRouters(bra), RegistryStatus::kSuccess);
    EXPECT_EQ(bra.size(), 1);

    NetworkArray nwks;
    EXPECT_EQ(ctx.mRegistry->GetAllNetworks(nwks), RegistryStatus::kSuccess);
    EXPECT_EQ(nwks.size(), 1);

    DomainArray doms;
    EXPECT_EQ(ctx.mRegistry->GetAllDomains(doms), RegistryStatus::kSuccess);
    EXPECT_EQ(doms.size(), 1);
}

TEST_F(InterpreterTestSuite, PC_BrDeleteDomainSuccess)
{
    TestContext ctx;
    InitContext(ctx);

    ASSERT_NE(ctx.mRegistry, nullptr);
    ASSERT_EQ(ctx.mRegistry->Add(BorderAgent{"127.0.0.1", 20001, ByteArray{}, "1.1", BorderAgent::State{0, 0, 0, 0, 0},
                                             "net1", 1, "", "", Timestamp{0, 0, 0}, 0, "", ByteArray{}, "domain1", 0, 0,
                                             "", 0, 0x3F | BorderAgent::kDomainNameBit}),
              RegistryStatus::kSuccess);
    ASSERT_EQ(ctx.mRegistry->Add(BorderAgent{"127.0.0.2", 20002, ByteArray{}, "1.1", BorderAgent::State{0, 0, 0, 0, 0},
                                             "net2", 2, "", "", Timestamp{0, 0, 0}, 0, "", ByteArray{}, "domain2", 0, 0,
                                             "", 0, 0x3F | BorderAgent::kDomainNameBit}),
              RegistryStatus::kSuccess);

    Interpreter::Expression expr;
    Interpreter::Value      value;

    expr  = ctx.mInterpreter.ParseExpression("br delete --dom domain2");
    value = ctx.mInterpreter.Eval(expr);
    EXPECT_TRUE(value.HasNoError());

    BorderRouterArray bra;
    EXPECT_EQ(ctx.mRegistry->GetAllBorderRouters(bra), RegistryStatus::kSuccess);
    EXPECT_EQ(bra.size(), 1);
    EXPECT_EQ(bra[0].mId.mId, 0);

    NetworkArray nwks;
    EXPECT_EQ(ctx.mRegistry->GetAllNetworks(nwks), RegistryStatus::kSuccess);
    EXPECT_EQ(nwks.size(), 1);

    DomainArray doms;
    EXPECT_EQ(ctx.mRegistry->GetAllDomains(doms), RegistryStatus::kSuccess);
    EXPECT_EQ(doms.size(), 1);
}

TEST_F(InterpreterTestSuite, PC_BrDeleteNetwork)
{
    TestContext ctx;
    InitContext(ctx);

    ASSERT_NE(ctx.mRegistry, nullptr);
    ASSERT_EQ(ctx.mRegistry->Add(BorderAgent{"127.0.0.1", 20001, ByteArray{}, "1.1", BorderAgent::State{0, 0, 0, 0, 0},
                                             "net1", 0, "", "", Timestamp{0, 0, 0}, 0, "", ByteArray{}, "domain1", 0, 0,
                                             "", 0, 0x1F | BorderAgent::kDomainNameBit}),
              RegistryStatus::kSuccess);
    ASSERT_EQ(ctx.mRegistry->Add(BorderAgent{"127.0.0.2", 20002, ByteArray{}, "1.1", BorderAgent::State{0, 0, 0, 0, 0},
                                             "net2", 1, "", "", Timestamp{0, 0, 0}, 0, "", ByteArray{}, "domain2", 0, 0,
                                             "", 0, 0x1F | BorderAgent::kDomainNameBit}),
              RegistryStatus::kSuccess);
    ASSERT_EQ(ctx.mRegistry->Add(BorderAgent{"127.0.0.3", 20003, ByteArray{}, "1.1", BorderAgent::State{0, 0, 0, 0, 0},
                                             "net1", 0, "", "", Timestamp{0, 0, 0}, 0, "", ByteArray{}, "domain1", 0, 0,
                                             "", 0, 0x1F | BorderAgent::kDomainNameBit}),
              RegistryStatus::kSuccess);

    Interpreter::Expression expr;
    Interpreter::Value      value;

    expr  = ctx.mInterpreter.ParseExpression("br delete --nwk net1");
    value = ctx.mInterpreter.Eval(expr);
    EXPECT_TRUE(value.HasNoError());
    BorderRouterArray bra;
    EXPECT_EQ(ctx.mRegistry->GetAllBorderRouters(bra), RegistryStatus::kSuccess);
    EXPECT_EQ(bra.size(), 1);
}

TEST_F(InterpreterTestSuite, PC_BrDeleteDomain)
{
    TestContext ctx;
    InitContext(ctx);

    ASSERT_NE(ctx.mRegistry, nullptr);
    ASSERT_EQ(ctx.mRegistry->Add(BorderAgent{"127.0.0.1", 20001, ByteArray{}, "1.1", BorderAgent::State{0, 0, 0, 0, 0},
                                             "net1", 2, "", "", Timestamp{0, 0, 0}, 0, "", ByteArray{}, "domain1", 0, 0,
                                             "", 0, 0x1F | BorderAgent::kDomainNameBit}),
              RegistryStatus::kSuccess);
    ASSERT_EQ(ctx.mRegistry->Add(BorderAgent{"127.0.0.2", 20002, ByteArray{}, "1.1", BorderAgent::State{0, 0, 0, 0, 0},
                                             "net2", 1, "", "", Timestamp{0, 0, 0}, 0, "", ByteArray{}, "domain2", 0, 0,
                                             "", 0, 0x1F | BorderAgent::kDomainNameBit}),
              RegistryStatus::kSuccess);
    ASSERT_EQ(ctx.mRegistry->Add(BorderAgent{"127.0.0.3", 20003, ByteArray{}, "1.1", BorderAgent::State{0, 0, 0, 0, 0},
                                             "net1", 2, "", "", Timestamp{0, 0, 0}, 0, "", ByteArray{}, "domain1", 0, 0,
                                             "", 0, 0x1F | BorderAgent::kDomainNameBit}),
              RegistryStatus::kSuccess);

    Interpreter::Expression expr;
    Interpreter::Value      value;

    expr  = ctx.mInterpreter.ParseExpression("br delete --dom domain1");
    value = ctx.mInterpreter.Eval(expr);
    EXPECT_TRUE(value.HasNoError());
    BorderRouterArray bra;
    EXPECT_EQ(ctx.mRegistry->GetAllBorderRouters(bra), RegistryStatus::kSuccess);
    EXPECT_EQ(bra.size(), 1);
}

TEST_F(InterpreterTestSuite, MNI_ImportAllNetworksFail)
{
    TestContext ctx;
    InitContext(ctx);

    ASSERT_NE(ctx.mRegistry, nullptr);
    ASSERT_EQ(ctx.mRegistry->Add(BorderAgent{"127.0.0.1", 20001, ByteArray{}, "1.1", BorderAgent::State{0, 0, 0, 0, 0},
                                             "net1", 2, "", "", Timestamp{0, 0, 0}, 0, "", ByteArray{}, "domain1", 0, 0,
                                             "", 0, 0x1F | BorderAgent::kDomainNameBit}),
              RegistryStatus::kSuccess);
    ASSERT_EQ(ctx.mRegistry->Add(BorderAgent{"127.0.0.2", 20002, ByteArray{}, "1.1", BorderAgent::State{0, 0, 0, 0, 0},
                                             "net2", 1, "", "", Timestamp{0, 0, 0}, 0, "", ByteArray{}, "domain2", 0, 0,
                                             "", 0, 0x1F | BorderAgent::kDomainNameBit}),
              RegistryStatus::kSuccess);

    EXPECT_CALL(ctx.mCommissionerAppStaticExpecter, Create(_, _)).Times(0);

    Interpreter::Expression expr;
    Interpreter::Value      value;

    expr  = ctx.mInterpreter.ParseExpression("opdataset set active --nwk all --import absent.json");
    value = ctx.mInterpreter.Eval(expr);
    EXPECT_FALSE(value.HasNoError());
}

TEST_F(InterpreterTestSuite, MNI_ImportOtherNetworksFail)
{
    TestContext ctx;
    InitContext(ctx);

    ASSERT_NE(ctx.mRegistry, nullptr);
    ASSERT_EQ(ctx.mRegistry->Add(BorderAgent{"127.0.0.1", 20001, ByteArray{}, "1.1", BorderAgent::State{0, 0, 0, 0, 0},
                                             "net1", 2, "", "", Timestamp{0, 0, 0}, 0, "", ByteArray{}, "domain1", 0, 0,
                                             "", 0, 0x1F | BorderAgent::kDomainNameBit}),
              RegistryStatus::kSuccess);
    ASSERT_EQ(ctx.mRegistry->Add(BorderAgent{"127.0.0.2", 20002, ByteArray{}, "1.1", BorderAgent::State{0, 0, 0, 0, 0},
                                             "net2", 1, "", "", Timestamp{0, 0, 0}, 0, "", ByteArray{}, "domain2", 0, 0,
                                             "", 0, 0x1F | BorderAgent::kDomainNameBit}),
              RegistryStatus::kSuccess);
    ASSERT_EQ(ctx.mRegistry->Add(BorderAgent{"127.0.0.3", 20003, ByteArray{}, "1.1", BorderAgent::State{0, 0, 0, 0, 0},
                                             "net2", 1, "", "", Timestamp{0, 0, 0}, 0, "", ByteArray{}, "domain2", 0, 0,
                                             "", 0, 0x1F | BorderAgent::kDomainNameBit}),
              RegistryStatus::kSuccess);

    BorderRouter br;
    br.mNetworkId = 0;
    ASSERT_EQ(ctx.mRegistry->SetCurrentNetwork(br), RegistryStatus::kSuccess);

    EXPECT_CALL(ctx.mCommissionerAppStaticExpecter, Create(_, _)).Times(0);

    Interpreter::Expression expr;
    Interpreter::Value      value;

    expr  = ctx.mInterpreter.ParseExpression("opdataset set active --nwk other --import absent.json");
    value = ctx.mInterpreter.Eval(expr);
    EXPECT_FALSE(value.HasNoError());
}

TEST_F(InterpreterTestSuite, MNI_ImportDomainFail)
{
    TestContext ctx;
    InitContext(ctx);

    ASSERT_NE(ctx.mRegistry, nullptr);
    ASSERT_EQ(ctx.mRegistry->Add(BorderAgent{"127.0.0.1", 20001, ByteArray{}, "1.1", BorderAgent::State{0, 0, 0, 0, 0},
                                             "net1", 2, "", "", Timestamp{0, 0, 0}, 0, "", ByteArray{}, "domain1", 0, 0,
                                             "", 0, 0x1F | BorderAgent::kDomainNameBit}),
              RegistryStatus::kSuccess);
    ASSERT_EQ(ctx.mRegistry->Add(BorderAgent{"127.0.0.2", 20002, ByteArray{}, "1.1", BorderAgent::State{0, 0, 0, 0, 0},
                                             "net2", 1, "", "", Timestamp{0, 0, 0}, 0, "", ByteArray{}, "domain2", 0, 0,
                                             "", 0, 0x1F | BorderAgent::kDomainNameBit}),
              RegistryStatus::kSuccess);

    EXPECT_CALL(ctx.mCommissionerAppStaticExpecter, Create(_, _)).Times(0);

    Interpreter::Expression expr;
    Interpreter::Value      value;

    expr  = ctx.mInterpreter.ParseExpression("opdataset set active --dom domain1 --import absent.json");
    value = ctx.mInterpreter.Eval(expr);
    EXPECT_FALSE(value.HasNoError());
}

TEST_F(InterpreterTestSuite, MNI_MultiEntryImportExplicitNetworkPass)
{
    TestContext ctx;
    InitContext(ctx);

    const std::string multiEntryPendingDataset = "\n\
{\n\
  \"1122334455667788\":\n\
  {\n\
    \"DelayTimer\": 60000, // in milliseconds\n\
    \"PendingTimestamp\": {\n\
        \"Seconds\": 58, // 48 bits\n\
        \"Ticks\": 48, // 15 bits\n\
        \"U\": 0 // 1 bit\n\
    },\n\
    \"ActiveTimestamp\": {\n\
        \"Seconds\": 58, // 48 bits\n\
        \"Ticks\": 48, // 15 bits\n\
        \"U\": 0 // 1 bit\n\
    },\n\
    \"ExtendedPanId\": \"1122334455667788\",\n\
    \"NetworkName\": \"net1\",\n\
    \"SecurityPolicy\": {\n\
        \"Flags\": \"ff\",\n\
        \"RotationTime\": 673\n\
    }\n\
  },\n\
  \"99AABBCCDDEEFF00\":\n\
  {\n\
    \"DelayTimer\": 60000, // in milliseconds\n\
    \"PendingTimestamp\": {\n\
        \"Seconds\": 58, // 48 bits\n\
        \"Ticks\": 48, // 15 bits\n\
        \"U\": 0 // 1 bit\n\
    },\n\
    \"ActiveTimestamp\": {\n\
        \"Seconds\": 58, // 48 bits\n\
        \"Ticks\": 48, // 15 bits\n\
        \"U\": 0 // 1 bit\n\
    },\n\
    \"ExtendedPanId\": \"99AABBCCDDEEFF00\",\n\
    \"NetworkName\": \"net9\",\n\
    \"SecurityPolicy\": {\n\
        \"Flags\": \"ff\",\n\
        \"RotationTime\": 673\n\
    }\n\
  }\n\
}";
    const std::string mepdsFileName            = "./mepds.json";
    ASSERT_EQ(WriteFile(multiEntryPendingDataset, mepdsFileName).GetCode(), ErrorCode::kNone);

    ASSERT_NE(ctx.mRegistry, nullptr);
    ASSERT_EQ(ctx.mRegistry->Add(BorderAgent{"127.0.0.1", 20001, ByteArray{}, "1.1", BorderAgent::State{0, 0, 0, 0, 0},
                                             "net1", 0x1122334455667788ul, "", "", Timestamp{0, 0, 0}, 0, "",
                                             ByteArray{}, "domain1", 0, 0, "", 0, 0x1F | BorderAgent::kDomainNameBit}),
              RegistryStatus::kSuccess);
    ASSERT_EQ(ctx.mRegistry->Add(BorderAgent{"127.0.0.2", 20002, ByteArray{}, "1.1", BorderAgent::State{0, 0, 0, 0, 0},
                                             "net2", 0x99AABBCCDDEEFF00ul, "", "", Timestamp{0, 0, 0}, 0, "",
                                             ByteArray{}, "domain2", 0, 0, "", 0, 0x1F | BorderAgent::kDomainNameBit}),
              RegistryStatus::kSuccess);

    CommissionerAppMockPtr commissionerAppMock{new CommissionerAppMock()};
    EXPECT_CALL(ctx.mCommissionerAppStaticExpecter, Create(_, _))
        .WillOnce(
            DoAll(WithArg<0>([&](std::shared_ptr<CommissionerApp> &a) { a = commissionerAppMock; }), Return(Error{})));
    EXPECT_CALL(*commissionerAppMock, IsActive()).WillOnce(Return(false)).WillOnce(Return(true));
    EXPECT_CALL(*commissionerAppMock, SetActiveDataset(_)).WillOnce(Return(Error{}));
    Interpreter::Expression expr;
    Interpreter::Value      value;

    expr = ctx.mInterpreter.ParseExpression("start --nwk net1");
    EXPECT_TRUE(ctx.mInterpreter.Eval(expr).HasNoError());
    ctx.mInterpreter.mContext.Cleanup();
    ctx.mInterpreter.mJobManager->CleanupJobs();

    expr  = ctx.mInterpreter.ParseExpression(std::string("opdataset set active --nwk net1 --import ") + mepdsFileName);
    value = ctx.mInterpreter.Eval(expr);
    EXPECT_TRUE(value.HasNoError());

    unlink(mepdsFileName.c_str());
}

TEST_F(InterpreterTestSuite, MNI_MultiEntryImportImplicitNetworkPass)
{
    TestContext ctx;
    InitContext(ctx);

    const std::string multiEntryPendingDataset = "\n\
{\n\
  \"1122334455667788\":\n\
  {\n\
    \"DelayTimer\": 60000, // in milliseconds\n\
    \"PendingTimestamp\": {\n\
        \"Seconds\": 58, // 48 bits\n\
        \"Ticks\": 48, // 15 bits\n\
        \"U\": 0 // 1 bit\n\
    },\n\
    \"ActiveTimestamp\": {\n\
        \"Seconds\": 58, // 48 bits\n\
        \"Ticks\": 48, // 15 bits\n\
        \"U\": 0 // 1 bit\n\
    },\n\
    \"ExtendedPanId\": \"1122334455667788\",\n\
    \"NetworkName\": \"net1\",\n\
    \"SecurityPolicy\": {\n\
        \"Flags\": \"ff\",\n\
        \"RotationTime\": 673\n\
    }\n\
  },\n\
  \"99AABBCCDDEEFF00\":\n\
  {\n\
    \"DelayTimer\": 60000, // in milliseconds\n\
    \"PendingTimestamp\": {\n\
        \"Seconds\": 58, // 48 bits\n\
        \"Ticks\": 48, // 15 bits\n\
        \"U\": 0 // 1 bit\n\
    },\n\
    \"ActiveTimestamp\": {\n\
        \"Seconds\": 58, // 48 bits\n\
        \"Ticks\": 48, // 15 bits\n\
        \"U\": 0 // 1 bit\n\
    },\n\
    \"ExtendedPanId\": \"99AABBCCDDEEFF00\",\n\
    \"NetworkName\": \"net9\",\n\
    \"SecurityPolicy\": {\n\
        \"Flags\": \"ff\",\n\
        \"RotationTime\": 673\n\
    }\n\
  }\n\
}";
    const std::string mepdsFileName            = "./mepds.json";
    ASSERT_EQ(WriteFile(multiEntryPendingDataset, mepdsFileName).GetCode(), ErrorCode::kNone);

    ASSERT_NE(ctx.mRegistry, nullptr);
    ASSERT_EQ(ctx.mRegistry->Add(BorderAgent{"127.0.0.1", 20001, ByteArray{}, "1.1", BorderAgent::State{0, 0, 0, 0, 0},
                                             "net1", 0x1122334455667788ul, "", "", Timestamp{0, 0, 0}, 0, "",
                                             ByteArray{}, "domain1", 0, 0, "", 0, 0x1F | BorderAgent::kDomainNameBit}),
              RegistryStatus::kSuccess);
    ASSERT_EQ(ctx.mRegistry->Add(BorderAgent{"127.0.0.2", 20002, ByteArray{}, "1.1", BorderAgent::State{0, 0, 0, 0, 0},
                                             "net2", 0x99AABBCCDDEEFF00ul, "", "", Timestamp{0, 0, 0}, 0, "",
                                             ByteArray{}, "domain2", 0, 0, "", 0, 0x1F | BorderAgent::kDomainNameBit}),
              RegistryStatus::kSuccess);
    BorderRouter br;
    br.mNetworkId = 0;
    ASSERT_EQ(ctx.mRegistry->SetCurrentNetwork(br), RegistryStatus::kSuccess);

    CommissionerAppMockPtr commissionerAppMock{new CommissionerAppMock()};
    EXPECT_CALL(ctx.mCommissionerAppStaticExpecter, Create(_, _))
        .WillOnce(
            DoAll(WithArg<0>([&](std::shared_ptr<CommissionerApp> &a) { a = commissionerAppMock; }), Return(Error{})));
    EXPECT_CALL(*commissionerAppMock, SetActiveDataset(_)).WillOnce(Return(Error{}));
    Interpreter::Expression expr;
    Interpreter::Value      value;

    expr = ctx.mInterpreter.ParseExpression("start");
    EXPECT_TRUE(ctx.mInterpreter.Eval(expr).HasNoError());
    ctx.mInterpreter.mContext.Cleanup();
    ctx.mInterpreter.mJobManager->CleanupJobs();

    expr  = ctx.mInterpreter.ParseExpression(std::string("opdataset set active --import ") + mepdsFileName);
    value = ctx.mInterpreter.Eval(expr);
    EXPECT_TRUE(value.HasNoError());

    unlink(mepdsFileName.c_str());
}

TEST_F(InterpreterTestSuite, MNI_SingleEntryImportExplicitNetworkPass)
{
    TestContext ctx;
    InitContext(ctx);

    const std::string multiEntryPendingDataset = "\n\
{\n\
    \"DelayTimer\": 60000, // in milliseconds\n\
    \"PendingTimestamp\": {\n\
        \"Seconds\": 58, // 48 bits\n\
        \"Ticks\": 48, // 15 bits\n\
        \"U\": 0 // 1 bit\n\
    },\n\
    \"ActiveTimestamp\": {\n\
        \"Seconds\": 58, // 48 bits\n\
        \"Ticks\": 48, // 15 bits\n\
        \"U\": 0 // 1 bit\n\
    },\n\
    \"ExtendedPanId\": \"1122334455667788\",\n\
    \"NetworkName\": \"net1\",\n\
    \"SecurityPolicy\": {\n\
        \"Flags\": \"ff\",\n\
        \"RotationTime\": 673\n\
    }\n\
}";
    const std::string mepdsFileName            = "./mepds.json";
    ASSERT_EQ(WriteFile(multiEntryPendingDataset, mepdsFileName).GetCode(), ErrorCode::kNone);

    ASSERT_NE(ctx.mRegistry, nullptr);
    ASSERT_EQ(ctx.mRegistry->Add(BorderAgent{"127.0.0.1", 20001, ByteArray{}, "1.1", BorderAgent::State{0, 0, 0, 0, 0},
                                             "net1", 0x1122334455667788ul, "", "", Timestamp{0, 0, 0}, 0, "",
                                             ByteArray{}, "domain1", 0, 0, "", 0, 0x1F | BorderAgent::kDomainNameBit}),
              RegistryStatus::kSuccess);
    ASSERT_EQ(ctx.mRegistry->Add(BorderAgent{"127.0.0.2", 20002, ByteArray{}, "1.1", BorderAgent::State{0, 0, 0, 0, 0},
                                             "net2", 0x99AABBCCDDEEFF00ul, "", "", Timestamp{0, 0, 0}, 0, "",
                                             ByteArray{}, "domain2", 0, 0, "", 0, 0x1F | BorderAgent::kDomainNameBit}),
              RegistryStatus::kSuccess);

    CommissionerAppMockPtr commissionerAppMock{new CommissionerAppMock()};
    EXPECT_CALL(ctx.mCommissionerAppStaticExpecter, Create(_, _))
        .WillOnce(
            DoAll(WithArg<0>([&](std::shared_ptr<CommissionerApp> &a) { a = commissionerAppMock; }), Return(Error{})));
    EXPECT_CALL(*commissionerAppMock, IsActive()).WillOnce(Return(false)).WillOnce(Return(true));
    EXPECT_CALL(*commissionerAppMock, SetActiveDataset(_)).WillOnce(Return(Error{}));
    Interpreter::Expression expr;
    Interpreter::Value      value;

    expr = ctx.mInterpreter.ParseExpression("start --nwk net1");
    EXPECT_TRUE(ctx.mInterpreter.Eval(expr).HasNoError());
    ctx.mInterpreter.mContext.Cleanup();
    ctx.mInterpreter.mJobManager->CleanupJobs();

    expr  = ctx.mInterpreter.ParseExpression(std::string("opdataset set active --nwk net1 --import ") + mepdsFileName);
    value = ctx.mInterpreter.Eval(expr);
    EXPECT_TRUE(value.HasNoError());

    unlink(mepdsFileName.c_str());
}

TEST_F(InterpreterTestSuite, MNI_SingleEntryImportImplicitNetworkPass)
{
    TestContext ctx;
    InitContext(ctx);

    const std::string multiEntryPendingDataset = "\n\
{\n\
    \"DelayTimer\": 60000, // in milliseconds\n\
    \"PendingTimestamp\": {\n\
        \"Seconds\": 58, // 48 bits\n\
        \"Ticks\": 48, // 15 bits\n\
        \"U\": 0 // 1 bit\n\
    },\n\
    \"ActiveTimestamp\": {\n\
        \"Seconds\": 58, // 48 bits\n\
        \"Ticks\": 48, // 15 bits\n\
        \"U\": 0 // 1 bit\n\
    },\n\
    \"ExtendedPanId\": \"1122334455667788\",\n\
    \"NetworkName\": \"net1\",\n\
    \"SecurityPolicy\": {\n\
        \"Flags\": \"ff\",\n\
        \"RotationTime\": 673\n\
    }\n\
}";
    const std::string mepdsFileName            = "./mepds.json";
    ASSERT_EQ(WriteFile(multiEntryPendingDataset, mepdsFileName).GetCode(), ErrorCode::kNone);

    ASSERT_NE(ctx.mRegistry, nullptr);
    ASSERT_EQ(ctx.mRegistry->Add(BorderAgent{"127.0.0.1", 20001, ByteArray{}, "1.1", BorderAgent::State{0, 0, 0, 0, 0},
                                             "net1", 0x1122334455667788ul, "", "", Timestamp{0, 0, 0}, 0, "",
                                             ByteArray{}, "domain1", 0, 0, "", 0, 0x1F | BorderAgent::kDomainNameBit}),
              RegistryStatus::kSuccess);
    ASSERT_EQ(ctx.mRegistry->Add(BorderAgent{"127.0.0.2", 20002, ByteArray{}, "1.1", BorderAgent::State{0, 0, 0, 0, 0},
                                             "net2", 0x99AABBCCDDEEFF00ul, "", "", Timestamp{0, 0, 0}, 0, "",
                                             ByteArray{}, "domain2", 0, 0, "", 0, 0x1F | BorderAgent::kDomainNameBit}),
              RegistryStatus::kSuccess);
    BorderRouter br;
    br.mNetworkId = 0;
    ASSERT_EQ(ctx.mRegistry->SetCurrentNetwork(br), RegistryStatus::kSuccess);

    CommissionerAppMockPtr commissionerAppMock{new CommissionerAppMock()};
    EXPECT_CALL(ctx.mCommissionerAppStaticExpecter, Create(_, _))
        .WillOnce(
            DoAll(WithArg<0>([&](std::shared_ptr<CommissionerApp> &a) { a = commissionerAppMock; }), Return(Error{})));
    EXPECT_CALL(*commissionerAppMock, SetActiveDataset(_)).WillOnce(Return(Error{}));
    Interpreter::Expression expr;
    Interpreter::Value      value;

    expr = ctx.mInterpreter.ParseExpression("start");
    EXPECT_TRUE(ctx.mInterpreter.Eval(expr).HasNoError());
    ctx.mInterpreter.mContext.Cleanup();
    ctx.mInterpreter.mJobManager->CleanupJobs();

    expr  = ctx.mInterpreter.ParseExpression(std::string("opdataset set active --import ") + mepdsFileName);
    value = ctx.mInterpreter.Eval(expr);
    EXPECT_TRUE(value.HasNoError());

    unlink(mepdsFileName.c_str());
}<|MERGE_RESOLUTION|>--- conflicted
+++ resolved
@@ -1135,15 +1135,11 @@
     InitContext(ctx);
 
     // prepare CCM network record
-    const std::string  kDomainName  = "domain1";
-    const std::string  kNetworkName = "net1";
-<<<<<<< HEAD
-    const std::string  kSmPath      = "./dom/" + kDomainName + "/";
-    uint64_t           xpanCcm      = 1;
-=======
-    const std::string  kSmPath      = "./tmp/dom/" + kDomainName + "/";
-    XpanId             xpanCcm{1};
->>>>>>> 8390f0ce
+    const std::string kDomainName  = "domain1";
+    const std::string kNetworkName = "net1";
+    const std::string kSmPath      = "./tmp/dom/" + kDomainName + "/";
+    uint64_t          xpanCcm      = 1;
+
     BorderAgent::State baStateCcm{BorderAgent::State::ConnectionMode::kX509Connection, 0, 0, 0, 0};
 
     ASSERT_EQ(ctx.mRegistry->Add(BorderAgent{"127.0.0.1", 20001, ByteArray{}, "1.1", baStateCcm, kNetworkName, xpanCcm,
@@ -1195,15 +1191,11 @@
     InitContext(ctx);
 
     // prepare non-CCM network record
-    const std::string  kDomainName  = "DefaultDomain";
-    const std::string  kNetworkName = "net2";
-<<<<<<< HEAD
-    const std::string  kSmPath      = "./nwk/" + kNetworkName + "/";
-    uint64_t           xpanNonCcm   = 2;
-=======
-    const std::string  kSmPath      = "./tmp/nwk/" + kNetworkName + "/";
-    XpanId             xpanNonCcm{2};
->>>>>>> 8390f0ce
+    const std::string kDomainName  = "DefaultDomain";
+    const std::string kNetworkName = "net2";
+    const std::string kSmPath      = "./tmp/nwk/" + kNetworkName + "/";
+    uint64_t          xpanNonCcm   = 2;
+
     BorderAgent::State baStateNonCcm{BorderAgent::State::ConnectionMode::kPSKcConnection, 0, 0, 0, 0};
 
     ASSERT_EQ(
