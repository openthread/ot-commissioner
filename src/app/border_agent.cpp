--- conflicted
+++ resolved
@@ -235,13 +235,8 @@
             }
             else if (key == "sb")
             {
-<<<<<<< HEAD
-                ByteArray bitmap;
-                if (!utils::Hex(bitmap, value).NoError() || bitmap.size() != 4)
-=======
                 auto &bitmap = binaryValue;
                 if (bitmap.size() != 4)
->>>>>>> 01de363a
                 {
                     ExitNow(errorMsg = fmt::format("value of TXT Key 'sb' is invalid: value={}", utils::Hex(bitmap)));
                 }
@@ -260,13 +255,8 @@
             }
             else if (key == "xp")
             {
-<<<<<<< HEAD
-                ByteArray extendPanId;
-                if (!utils::Hex(extendPanId, value).NoError() || extendPanId.size() != 8)
-=======
                 auto &extendPanId = binaryValue;
                 if (extendPanId.size() != 8)
->>>>>>> 01de363a
                 {
                     ExitNow(errorMsg =
                                 fmt::format("value of TXT Key 'xp' is invalid: value={}", utils::Hex(extendPanId)));
@@ -289,13 +279,8 @@
             }
             else if (key == "at")
             {
-<<<<<<< HEAD
-                ByteArray activeTimestamp;
-                if (!utils::Hex(activeTimestamp, value).NoError() || activeTimestamp.size() != 8)
-=======
                 auto &activeTimestamp = binaryValue;
                 if (activeTimestamp.size() != 8)
->>>>>>> 01de363a
                 {
                     ExitNow(errorMsg =
                                 fmt::format("value of TXT Key 'at' is invalid: value={}", utils::Hex(activeTimestamp)));
@@ -308,13 +293,8 @@
             }
             else if (key == "pt")
             {
-<<<<<<< HEAD
-                ByteArray partitionId;
-                if (!utils::Hex(partitionId, value).NoError() || partitionId.size() != 4)
-=======
                 auto &partitionId = binaryValue;
                 if (partitionId.size() != 4)
->>>>>>> 01de363a
                 {
                     ExitNow(errorMsg =
                                 fmt::format("value of TXT Key 'pt' is invalid: value={}", utils::Hex(partitionId)));
@@ -332,13 +312,8 @@
             }
             else if (key == "vo")
             {
-<<<<<<< HEAD
-                ByteArray oui;
-                if (!utils::Hex(oui, value).NoError() || oui.size() != 3)
-=======
                 auto &oui = binaryValue;
                 if (oui.size() != 3)
->>>>>>> 01de363a
                 {
                     ExitNow(errorMsg = fmt::format("value of TXT Key 'vo' is invalid: value={}", utils::Hex(oui)));
                 }
@@ -355,18 +330,11 @@
             }
             else if (key == "sq")
             {
-<<<<<<< HEAD
-                ByteArray bbrSeqNum;
-                if (!utils::Hex(bbrSeqNum, value).NoError() || bbrSeqNum.size() != 1)
-                {
-                    ExitNow(errorMsg = fmt::format("value of TXT Key 'vo' is invalid: {:X}", value));
-=======
                 auto &bbrSeqNum = binaryValue;
                 if (bbrSeqNum.size() != 1)
                 {
                     ExitNow(errorMsg =
                                 fmt::format("[mDNS] value of TXT Key 'sq' is invalid: {}", utils::Hex(bbrSeqNum)));
->>>>>>> 01de363a
                 }
                 else
                 {
@@ -376,17 +344,10 @@
             }
             else if (key == "bb")
             {
-<<<<<<< HEAD
-                ByteArray bbrPort;
-                if (!utils::Hex(bbrPort, value).NoError() || bbrPort.size() != 2)
-                {
-                    ExitNow(errorMsg = fmt::format("value of TXT Key 'vo' is invalid: {:X}", value));
-=======
                 auto &bbrPort = binaryValue;
                 if (bbrPort.size() != 2)
                 {
                     ExitNow(errorMsg = fmt::format("[mDNS] value of TXT Key 'bb' is invalid: {}", utils::Hex(bbrPort)));
->>>>>>> 01de363a
                 }
                 else
                 {
