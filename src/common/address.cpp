--- conflicted
+++ resolved
@@ -128,13 +128,8 @@
 Address Address::FromString(const std::string &aAddr)
 {
     Address ret;
-<<<<<<< HEAD
-    auto    error = ret.Set(aAddr);
-    ASSERT(error.NoError());
-=======
 
     SuccessOrDie(ret.Set(aAddr));
->>>>>>> f46d2b8e
     return ret;
 }
 
