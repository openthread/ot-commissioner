--- conflicted
+++ resolved
@@ -55,21 +55,11 @@
 endif()
 
 if (OT_COMM_TEST)
-<<<<<<< HEAD
     add_library(commissioner-common-test OBJECT
         address.hpp
         address_test.cpp
         error_test.cpp
-=======
-    add_library(commissioner-common-test OBJECT)
-
-    target_sources(commissioner-common-test
-        PRIVATE
-            address.hpp
-            address_test.cpp
-            error_test.cpp
-            utils_test.cpp
->>>>>>> e1b98702
+        utils_test.cpp
     )
 
     target_include_directories(commissioner-common-test
