/*
 *    Copyright (c) 2019, The OpenThread Commissioner Authors.
 *    All rights reserved.
 *
 *    Redistribution and use in source and binary forms, with or without
 *    modification, are permitted provided that the following conditions are met:
 *    1. Redistributions of source code must retain the above copyright
 *       notice, this list of conditions and the following disclaimer.
 *    2. Redistributions in binary form must reproduce the above copyright
 *       notice, this list of conditions and the following disclaimer in the
 *       documentation and/or other materials provided with the distribution.
 *    3. Neither the name of the copyright holder nor the
 *       names of its contributors may be used to endorse or promote products
 *       derived from this software without specific prior written permission.
 *
 *    THIS SOFTWARE IS PROVIDED BY THE COPYRIGHT HOLDERS AND CONTRIBUTORS "AS IS"
 *    AND ANY EXPRESS OR IMPLIED WARRANTIES, INCLUDING, BUT NOT LIMITED TO, THE
 *    IMPLIED WARRANTIES OF MERCHANTABILITY AND FITNESS FOR A PARTICULAR PURPOSE
 *    ARE DISCLAIMED. IN NO EVENT SHALL THE COPYRIGHT HOLDER OR CONTRIBUTORS BE
 *    LIABLE FOR ANY DIRECT, INDIRECT, INCIDENTAL, SPECIAL, EXEMPLARY, OR
 *    CONSEQUENTIAL DAMAGES (INCLUDING, BUT NOT LIMITED TO, PROCUREMENT OF
 *    SUBSTITUTE GOODS OR SERVICES; LOSS OF USE, DATA, OR PROFITS; OR BUSINESS
 *    INTERRUPTION) HOWEVER CAUSED AND ON ANY THEORY OF LIABILITY, WHETHER IN
 *    CONTRACT, STRICT LIABILITY, OR TORT (INCLUDING NEGLIGENCE OR OTHERWISE)
 *    ARISING IN ANY WAY OUT OF THE USE OF THIS SOFTWARE, EVEN IF ADVISED OF THE
 *    POSSIBILITY OF SUCH DAMAGE.
 */

/**
 * @file
 *   This file implements wrapper of mbedtls.
 */

#include "library/dtls.hpp"

#include <mbedtls/debug.h>
#include <mbedtls/error.h>
#include <mbedtls/platform.h>

#include "common/error_macros.hpp"
#include "library/logging.hpp"
#include "library/mbedtls_error.hpp"
#include "library/openthread/sha256.hpp"

namespace ot {

namespace commissioner {

static const int    kAuthMode              = MBEDTLS_SSL_VERIFY_REQUIRED;
static const size_t kMaxContentLength      = MBEDTLS_SSL_MAX_CONTENT_LEN;
static const size_t KMaxFragmentLengthCode = MBEDTLS_SSL_MAX_FRAG_LEN_1024;
static const size_t kMaxTransmissionUnit   = 1280;

static_assert(256 * (1 << KMaxFragmentLengthCode) <= kMaxContentLength, "invalid DTLS Max Fragment Length");

static void HandleMbedtlsDebug(void *, int level, const char *file, int line, const char *str)
{
    switch (level)
    {
    case 1:
        LOG_CRIT(LOG_REGION_MBEDTLS, "{}, {}: {}", file, line, str);
        break;

    case 2:
        LOG_WARN(LOG_REGION_MBEDTLS, "{}, {}: {}", file, line, str);
        break;

    case 3:
        LOG_INFO(LOG_REGION_MBEDTLS, "{}, {}: {}", file, line, str);
        break;

    case 4:
    default:
        LOG_DEBUG(LOG_REGION_MBEDTLS, "{}, {}: {}", file, line, str);
        break;
    }
}

<<<<<<< HEAD
=======
/**
 * This function convert mbedtls error to OT Commissioner error.
 *
 * For the implementation details, please reference to <mbedtls/error.h>.
 *
 */
static Error ErrorFromMbedtlsError(int aMbedtlsError)
{
    // See <mbedtls/error.h> for the constants.
    static constexpr int kMbedtlsErrorLowLevelNetBegin        = -0x0052;
    static constexpr int kMbedtlsErrorLowLevelNetEnd          = -0x0042;
    static constexpr int kMbedtlsErrorHighLevelModuleIdMask   = 0x7000;
    static constexpr int kMbedtlsErrorHighLevelModuleIdOffset = 12;
    static constexpr int kMbedtlsErrorHighLevelModuleIdCipher = 6;
    static constexpr int kMbedtlsErrorHighLevelModuleIdSsl    = 7;

    VerifyOrDie(aMbedtlsError <= 0);

    Error error;

    uint16_t highLevelModuleId = (static_cast<uint16_t>(-aMbedtlsError) & kMbedtlsErrorHighLevelModuleIdMask) >>
                                 kMbedtlsErrorHighLevelModuleIdOffset;

    if (aMbedtlsError == 0)
    {
        error = Error::kNone;
    }
    else if (aMbedtlsError == MBEDTLS_ERR_SSL_WANT_READ || aMbedtlsError == MBEDTLS_ERR_SSL_WANT_WRITE ||
             aMbedtlsError == MBEDTLS_ERR_SSL_ASYNC_IN_PROGRESS || aMbedtlsError == MBEDTLS_ERR_SSL_CRYPTO_IN_PROGRESS)
    {
        error = Error::kTransportBusy;
    }
    else if (aMbedtlsError >= kMbedtlsErrorLowLevelNetBegin && aMbedtlsError <= kMbedtlsErrorLowLevelNetEnd)
    {
        // Low-level NET error.
        error = Error::kTransportFailed;
    }
    else if (highLevelModuleId == kMbedtlsErrorHighLevelModuleIdCipher ||
             highLevelModuleId == kMbedtlsErrorHighLevelModuleIdSsl)
    {
        // High-level SSL or CIPHER error.
        error = Error::kSecurity;
    }
    else
    {
        error = Error::kFailed;
    }

    return error;
}

>>>>>>> f46d2b8e
DtlsConfig GetDtlsConfig(const Config &aConfig)
{
    DtlsConfig dtlsConfig;

    dtlsConfig.mEnableDebugLogging = aConfig.mEnableDtlsDebugLogging;

    dtlsConfig.mPSK     = aConfig.mPSKc;
    dtlsConfig.mOwnKey  = aConfig.mPrivateKey;
    dtlsConfig.mOwnCert = aConfig.mCertificate;
    dtlsConfig.mCaChain = aConfig.mTrustAnchor;

    return dtlsConfig;
}

DtlsSession::DtlsSession(struct event_base *aEventBase, bool aIsServer, SocketPtr aSocket)
    : mSocket(aSocket)
    , mHandshakeTimer(aEventBase, [this](Timer &aTimer) { HandshakeTimerCallback(aTimer); })
    , mState(State::kOpen)
    , mIsServer(aIsServer)
{
    mSocket->SetEventHandler([this](short aFlags) { HandleEvent(aFlags); });
    InitMbedtls();
}

DtlsSession::~DtlsSession()
{
    FreeMbedtls();
}

void DtlsSession::InitMbedtls()
{
    mbedtls_ssl_config_init(&mConfig);
    mbedtls_ssl_cookie_init(&mCookie);
    mbedtls_ctr_drbg_init(&mCtrDrbg);
    mbedtls_entropy_init(&mEntropy);
    mbedtls_ssl_init(&mSsl);

    mbedtls_x509_crt_init(&mCaChain);
    mbedtls_x509_crt_init(&mOwnCert);
    mbedtls_pk_init(&mOwnKey);
}

void DtlsSession::FreeMbedtls()
{
    mbedtls_pk_free(&mOwnKey);
    mbedtls_x509_crt_free(&mOwnCert);
    mbedtls_x509_crt_free(&mCaChain);

    mbedtls_ssl_free(&mSsl);
    mbedtls_entropy_free(&mEntropy);
    mbedtls_ctr_drbg_free(&mCtrDrbg);
    mbedtls_ssl_cookie_free(&mCookie);
    mbedtls_ssl_config_free(&mConfig);
}

Error DtlsSession::Init(const DtlsConfig &aConfig)
{
    Error error;

    if (int fail = mbedtls_ssl_config_defaults(&mConfig, mIsServer, MBEDTLS_SSL_TRANSPORT_DATAGRAM,
                                               MBEDTLS_SSL_PRESET_DEFAULT))
    {
        ExitNow(error = ErrorFromMbedtlsError(fail));
    }

    mbedtls_ssl_conf_authmode(&mConfig, kAuthMode);

    // Debug
    mbedtls_debug_set_threshold(10);

    if (aConfig.mEnableDebugLogging)
    {
        mbedtls_ssl_conf_dbg(&mConfig, HandleMbedtlsDebug, nullptr);
    }

    // Timeouts
    mbedtls_ssl_conf_handshake_timeout(&mConfig, kDtlsHandshakeTimeoutMin * 1000, kDtlsHandshakeTimeoutMax * 1000);

    mCipherSuites.clear();

    // PSK
    if (aConfig.mPSK.size() != 0)
    {
        mPSK = aConfig.mPSK;
        mCipherSuites.push_back(MBEDTLS_TLS_ECJPAKE_WITH_AES_128_CCM_8);
    }

    // X509
    if (aConfig.mCaChain.size() != 0 || aConfig.mOwnCert.size() != 0 || aConfig.mOwnKey.size() != 0)
    {
        if (int fail = mbedtls_x509_crt_parse(&mCaChain, &aConfig.mCaChain[0], aConfig.mCaChain.size()))
        {
            ExitNow(error = ERROR_INVALID_ARGS("bad CA certificate; {}", ErrorFromMbedtlsError(fail).GetMessage()));
        }
        if (int fail = mbedtls_x509_crt_parse(&mOwnCert, &aConfig.mOwnCert[0], aConfig.mOwnCert.size()))
        {
            ExitNow(error = ERROR_INVALID_ARGS("bad certificate; {}", ErrorFromMbedtlsError(fail).GetMessage()));
        }
        if (int fail = mbedtls_pk_parse_key(&mOwnKey, &aConfig.mOwnKey[0], aConfig.mOwnKey.size(), nullptr, 0))
        {
            ExitNow(error = ERROR_INVALID_ARGS("bad private key; {}", ErrorFromMbedtlsError(fail).GetMessage()));
        }

        mCipherSuites.push_back(MBEDTLS_TLS_ECDHE_ECDSA_WITH_AES_128_CCM_8);

        mbedtls_ssl_conf_ca_chain(&mConfig, &mCaChain, nullptr);
        if (int fail = mbedtls_ssl_conf_own_cert(&mConfig, &mOwnCert, &mOwnKey))
        {
            ExitNow(error = ErrorFromMbedtlsError(fail));
        }
    }

    mCipherSuites.push_back(0);
    mbedtls_ssl_conf_ciphersuites(&mConfig, &mCipherSuites[0]);

    mbedtls_ssl_conf_export_keys_cb(&mConfig, HandleMbedtlsExportKeys, this);

    // RNG & Entropy
    if (int fail = mbedtls_ctr_drbg_seed(&mCtrDrbg, mbedtls_entropy_func, &mEntropy, nullptr, 0))
    {
        ExitNow(error = ErrorFromMbedtlsError(fail));
    }
    mbedtls_ssl_conf_rng(&mConfig, mbedtls_ctr_drbg_random, &mCtrDrbg);

    // Cookie
    if (mIsServer)
    {
        if (int fail = mbedtls_ssl_cookie_setup(&mCookie, mbedtls_ctr_drbg_random, &mCtrDrbg))
        {
            ExitNow(error = ErrorFromMbedtlsError(fail));
        }
        mbedtls_ssl_conf_dtls_cookies(&mConfig, mbedtls_ssl_cookie_write, mbedtls_ssl_cookie_check, &mCookie);
    }

    // bio
    // mbedtls_ssl_set_bio(&mSsl, &mNetCtx, mbedtls_net_send, mbedtls_net_recv, nullptr);
    mbedtls_ssl_set_bio(&mSsl, mSocket.get(), Socket::Send, Socket::Receive, nullptr);

    // Timer
    mbedtls_ssl_set_timer_cb(&mSsl, &mHandshakeTimer, DtlsTimer::SetDelay, DtlsTimer::GetDelay);

    if (int fail = mbedtls_ssl_conf_max_frag_len(&mConfig, KMaxFragmentLengthCode))
    {
        ExitNow(error = ErrorFromMbedtlsError(fail));
    }

    // MTU
    mbedtls_ssl_set_mtu(&mSsl, kMaxTransmissionUnit);

    // Setup
    if (int fail = mbedtls_ssl_setup(&mSsl, &mConfig))
    {
        ExitNow(error = ErrorFromMbedtlsError(fail));
    }

    // Set EC-JPAKE password after initializing the SSL object.
    if (!aConfig.mPSK.empty())
    {
        if (int fail = mbedtls_ssl_set_hs_ecjpake_password(&mSsl, aConfig.mPSK.data(), aConfig.mPSK.size()))
        {
            ExitNow(error =
                        ERROR_SECURITY("set DTLS pre-shared key failed; {}", ErrorFromMbedtlsError(fail).GetMessage()));
        }
    }

exit:
    return error;
}

void DtlsSession::Reset()
{
    if (mState != State::kConnecting && mState != State::kConnected && mState != State::kDisconnected)
    {
        LOG_WARN("DTLS session is in invalid state");
        ExitNow();
    }

    mbedtls_ssl_session_reset(&mSsl);

    mIsClientIdSet = false;

    if (!mPSK.empty())
    {
        if (int fail = mbedtls_ssl_set_hs_ecjpake_password(&mSsl, mPSK.data(), mPSK.size()))
        {
            LOG_ERROR("reset EC-JPAKE password failed; {}", ErrorFromMbedtlsError(fail).GetMessage());
        }
    }

    mState = State::kOpen;

exit:
    return;
}

void DtlsSession::Connect(ConnectHandler aOnConnected)
{
    VerifyOrDie(mState == State::kOpen);

    mOnConnected = aOnConnected;
    mState       = State::kConnecting;
}

void DtlsSession::Reconnect()
{
    VerifyOrDie(mIsServer);
    Reset();
    Connect(mOnConnected);
}

void DtlsSession::Disconnect(Error aError)
{
    VerifyOrExit(mState == State::kConnecting || mState == State::kConnected);

    // Send close notify if the connected session is cancelled by user.
    if (mState == State::kConnected && aError.GetCode() == ErrorCode::kCancelled)
    {
        // We don't care if the notify has been successfully delivered.
        mbedtls_ssl_close_notify(&mSsl);
    }

    mState = State::kDisconnected;
    if (mOnConnected != nullptr)
    {
        mOnConnected(*this, aError);
        mOnConnected = nullptr;
    }

    // Reset to the initial state.
    mSocket->Reset();
    Reset();

    LOG_DEBUG(LOG_REGION_DTLS, "session={} disconnected", static_cast<void *>(this));

exit:
    return;
}

std::string DtlsSession::GetStateString() const
{
    std::string stateString = "UNKNOWN";
    switch (mState)
    {
    case State::kOpen:
        stateString = "OPEN";
        break;
    case State::kConnecting:
        stateString = "CONNECTING";
        break;
    case State::kConnected:
        stateString = "CONNECTED";
        break;
    case State::kDisconnected:
        stateString = "DISCONNECTED";
        break;
    }
    return stateString;
}

int DtlsSession::HandleMbedtlsExportKeys(void *               aDtlsSession,
                                         const unsigned char *aMasterSecret,
                                         const unsigned char *aKeyBlock,
                                         size_t               aMacLength,
                                         size_t               aKeyLength,
                                         size_t               aIvLength)
{
    auto dtlsSession = reinterpret_cast<DtlsSession *>(aDtlsSession);
    return dtlsSession->HandleMbedtlsExportKeys(aMasterSecret, aKeyBlock, aMacLength, aKeyLength, aIvLength);
}

int DtlsSession::HandleMbedtlsExportKeys(const unsigned char *,
                                         const unsigned char *aKeyBlock,
                                         size_t               aMacLength,
                                         size_t               aKeyLength,
                                         size_t               aIvLength)
{
    Sha256 sha256;

    sha256.Start();
    sha256.Update(aKeyBlock, 2 * static_cast<uint16_t>(aMacLength + aKeyLength + aIvLength));

    mKek.resize(Sha256::kHashSize);
    sha256.Finish(&mKek[0]);

    static_assert(Sha256::kHashSize >= kJoinerRouterKekLength, "Sha256::kHashSize >= kJoinerRouterKekLength");
    mKek.resize(kJoinerRouterKekLength);

    return 0;
}

void DtlsSession::HandleEvent(short aFlags)
{
    Error error;

    if (mIsServer && !mIsClientIdSet)
    {
        SuccessOrExit(error = SetClientTransportId());
    }

    switch (mState)
    {
    case State::kConnecting:
        error = Handshake();
        if (ShouldStop(error) || mState != State::kConnected)
        {
            break;
        }

        // Fall through

    case State::kConnected:
        if (aFlags & EV_READ)
        {
            while (error.NoError())
            {
                error = Read();
            }
        }
        if ((aFlags & EV_WRITE) && !ShouldStop(error))
        {
            error = TryWrite();
        }
        break;

    default:
        VerifyOrDie(false);
        break;
    }

exit:
    if (ShouldStop(error))
    {
        Disconnect(error);
    }
}

Error DtlsSession::SetClientTransportId()
{
<<<<<<< HEAD
    ASSERT(mIsServer && !mIsClientIdSet);

    Error error;
    int   fail;
=======
    VerifyOrDie(mIsServer && !mIsClientIdSet);
    Error error    = Error::kNone;
    int   rval     = 0;
>>>>>>> f46d2b8e
    auto  peerAddr = GetPeerAddr();

    VerifyOrExit(peerAddr.IsValid(), error = ERROR_INVALID_STATE("has no valid peer address"));

    fail = mbedtls_ssl_set_client_transport_id(&mSsl, reinterpret_cast<const uint8_t *>(peerAddr.GetRaw().data()),
                                               peerAddr.GetRaw().size());
    SuccessOrExit(error = ErrorFromMbedtlsError(fail));

    mIsClientIdSet = true;

exit:
    return error;
}

bool DtlsSession::ShouldStop(Error aError)
{
    return aError.GetCode() != ErrorCode::kNone && aError.GetCode() != ErrorCode::kBusy &&
           aError.GetCode() != ErrorCode::kIOBusy;
}

Error DtlsSession::Read()
{
    int   rval = 0;
    Error error;

    uint8_t buf[kMaxContentLength];

    VerifyOrExit(mState == State::kConnected, error = ERROR_INVALID_STATE("the DTLS session is not connected"));

    rval = mbedtls_ssl_read(&mSsl, buf, sizeof(buf));

    if (rval > 0)
    {
        LOG_DEBUG(LOG_REGION_DTLS, "session(={}) successfully read data: {}", static_cast<void *>(this),
                  utils::Hex({buf, buf + rval}));
        mReceiver(*this, {buf, buf + static_cast<size_t>(rval)});
        ExitNow();
    }

    switch (rval)
    {
    case 0:
        // \c 0 if the read end of the underlying transport was closed
        // - in this case you must stop using the context (see below)
        error = ERROR_IO_ERROR("underlying transport of the DTLS session was closed");
        break;

    case MBEDTLS_ERR_SSL_CLIENT_RECONNECT:
        // Continue reconnection
        mState = State::kConnecting;
        break;

    default:
        error = ErrorFromMbedtlsError(rval);
        break;
    }

exit:
    return error;
}

Error DtlsSession::Write(const ByteArray &aBuf, MessageSubType aSubType)
{
    int   rval = 0;
    Error error;

    VerifyOrExit(mState == State::kConnected, error = ERROR_INVALID_STATE("the DTLS session is not connected"));

    mSocket->SetSubType(aSubType);
    rval = mbedtls_ssl_write(&mSsl, &aBuf[0], aBuf.size());
    mSocket->SetSubType(MessageSubType::kNone);

    if (rval >= 0)
    {
        VerifyOrExit(static_cast<size_t>(rval) == aBuf.size(),
                     error = ERROR_IO_BUSY("written {} bytes of total length {}", rval, aBuf.size()));

<<<<<<< HEAD
        LOG_DEBUG("DTLS(object={}) successfully write data: {}", static_cast<void *>(this), utils::Hex(aBuf));
=======
        LOG_DEBUG(LOG_REGION_DTLS, "session(={}) successfully write data: {}", static_cast<void *>(this),
                  utils::Hex(aBuf));
        ExitNow(error = Error::kNone);
>>>>>>> f46d2b8e
    }
    else
    {
        error = ErrorFromMbedtlsError(rval);
    }

exit:
    return error;
}

Error DtlsSession::TryWrite()
{
    Error error;
    while (error.NoError() && !mSendQueue.empty())
    {
        auto &messagePair = mSendQueue.front();

        SuccessOrExit(error = Write(messagePair.first, messagePair.second));
        mSendQueue.pop();
    }

exit:
    return error;
}

Error DtlsSession::Handshake()
{
    int   rval = 0;
    Error error;

    VerifyOrExit(mState == State::kConnecting);

    rval = mbedtls_ssl_handshake(&mSsl);

    if (mState == State::kConnecting && mSsl.state == MBEDTLS_SSL_HANDSHAKE_OVER)
    {
        mState = State::kConnected;
        if (mOnConnected != nullptr)
        {
            mOnConnected(*this, ERROR_NONE);
            mOnConnected = nullptr;
        }
    }

    switch (rval)
    {
    case MBEDTLS_ERR_SSL_HELLO_VERIFY_REQUIRED:
        Reconnect();
        error = ERROR_NONE;
        break;

    case MBEDTLS_ERR_SSL_TIMEOUT:
        LOG_ERROR(LOG_REGION_DTLS, "session(={}) handshake timeout", static_cast<void *>(this));

        // Fall through

    default:
        error = ErrorFromMbedtlsError(rval);
        break;
    }

exit:
    return error;
}

Error DtlsSession::Send(const ByteArray &aBuf, MessageSubType aSubType)
{
    Error error;

    VerifyOrExit(mState == State::kConnected, error = ERROR_INVALID_STATE("the DTLS session is not connected"));

    if (mSendQueue.empty())
    {
        error = Write(aBuf, aSubType);
        if (!error.NoError() && !ShouldStop(error))
        {
            mSendQueue.emplace(aBuf, aSubType);

            // hide non-critical error (IO Busy) from caller.
            error = ERROR_NONE;
        }
    }
    else
    {
        mSendQueue.emplace(aBuf, aSubType);
    }

exit:
    return error;
}

int DtlsSession::DtlsTimer::GetDelay(void *aDtlsTimer)
{
    int  rval;
    auto timer = reinterpret_cast<const DtlsTimer *>(aDtlsTimer);

    if (timer->mCancelled)
    {
        rval = -1;
    }
    else if (!timer->IsRunning())
    {
        rval = 2;
    }
    else if (timer->mIntermediate <= Clock::now())
    {
        rval = 1;
    }
    else
    {
        rval = 0;
    }

    return rval;
}

void DtlsSession::DtlsTimer::SetDelay(void *aDtlsTimer, uint32_t aIntermediate, uint32_t aFinish)
{
    auto timer = reinterpret_cast<DtlsTimer *>(aDtlsTimer);

    if (aFinish == 0)
    {
        timer->mCancelled = true;
        timer->Stop();
    }
    else
    {
        timer->mCancelled = false;
        timer->Start(std::chrono::milliseconds(aFinish));
        timer->mIntermediate = Clock::now() + std::chrono::milliseconds(aIntermediate);
    }
}

void DtlsSession::HandshakeTimerCallback(Timer &)
{
    Error error;

    switch (mState)
    {
    case State::kConnecting:
        error = Handshake();
        break;

    case State::kConnected:
    default:
        VerifyOrDie(false);
    }

    if (ShouldStop(error))
    {
        Disconnect(error);
    }
}

} // namespace commissioner

} // namespace ot<|MERGE_RESOLUTION|>--- conflicted
+++ resolved
@@ -76,60 +76,6 @@
     }
 }
 
-<<<<<<< HEAD
-=======
-/**
- * This function convert mbedtls error to OT Commissioner error.
- *
- * For the implementation details, please reference to <mbedtls/error.h>.
- *
- */
-static Error ErrorFromMbedtlsError(int aMbedtlsError)
-{
-    // See <mbedtls/error.h> for the constants.
-    static constexpr int kMbedtlsErrorLowLevelNetBegin        = -0x0052;
-    static constexpr int kMbedtlsErrorLowLevelNetEnd          = -0x0042;
-    static constexpr int kMbedtlsErrorHighLevelModuleIdMask   = 0x7000;
-    static constexpr int kMbedtlsErrorHighLevelModuleIdOffset = 12;
-    static constexpr int kMbedtlsErrorHighLevelModuleIdCipher = 6;
-    static constexpr int kMbedtlsErrorHighLevelModuleIdSsl    = 7;
-
-    VerifyOrDie(aMbedtlsError <= 0);
-
-    Error error;
-
-    uint16_t highLevelModuleId = (static_cast<uint16_t>(-aMbedtlsError) & kMbedtlsErrorHighLevelModuleIdMask) >>
-                                 kMbedtlsErrorHighLevelModuleIdOffset;
-
-    if (aMbedtlsError == 0)
-    {
-        error = Error::kNone;
-    }
-    else if (aMbedtlsError == MBEDTLS_ERR_SSL_WANT_READ || aMbedtlsError == MBEDTLS_ERR_SSL_WANT_WRITE ||
-             aMbedtlsError == MBEDTLS_ERR_SSL_ASYNC_IN_PROGRESS || aMbedtlsError == MBEDTLS_ERR_SSL_CRYPTO_IN_PROGRESS)
-    {
-        error = Error::kTransportBusy;
-    }
-    else if (aMbedtlsError >= kMbedtlsErrorLowLevelNetBegin && aMbedtlsError <= kMbedtlsErrorLowLevelNetEnd)
-    {
-        // Low-level NET error.
-        error = Error::kTransportFailed;
-    }
-    else if (highLevelModuleId == kMbedtlsErrorHighLevelModuleIdCipher ||
-             highLevelModuleId == kMbedtlsErrorHighLevelModuleIdSsl)
-    {
-        // High-level SSL or CIPHER error.
-        error = Error::kSecurity;
-    }
-    else
-    {
-        error = Error::kFailed;
-    }
-
-    return error;
-}
-
->>>>>>> f46d2b8e
 DtlsConfig GetDtlsConfig(const Config &aConfig)
 {
     DtlsConfig dtlsConfig;
@@ -303,7 +249,7 @@
 {
     if (mState != State::kConnecting && mState != State::kConnected && mState != State::kDisconnected)
     {
-        LOG_WARN("DTLS session is in invalid state");
+        LOG_WARN(LOG_REGION_DTLS, "session(={}) is in invalid state", static_cast<void*>(this));
         ExitNow();
     }
 
@@ -315,7 +261,7 @@
     {
         if (int fail = mbedtls_ssl_set_hs_ecjpake_password(&mSsl, mPSK.data(), mPSK.size()))
         {
-            LOG_ERROR("reset EC-JPAKE password failed; {}", ErrorFromMbedtlsError(fail).GetMessage());
+            LOG_ERROR(LOG_REGION_DTLS, "reset EC-JPAKE password failed; {}", ErrorFromMbedtlsError(fail).GetMessage());
         }
     }
 
@@ -327,7 +273,7 @@
 
 void DtlsSession::Connect(ConnectHandler aOnConnected)
 {
-    VerifyOrDie(mState == State::kOpen);
+    assert(mState == State::kOpen);
 
     mOnConnected = aOnConnected;
     mState       = State::kConnecting;
@@ -335,7 +281,7 @@
 
 void DtlsSession::Reconnect()
 {
-    VerifyOrDie(mIsServer);
+    assert(mIsServer);
     Reset();
     Connect(mOnConnected);
 }
@@ -362,7 +308,7 @@
     mSocket->Reset();
     Reset();
 
-    LOG_DEBUG(LOG_REGION_DTLS, "session={} disconnected", static_cast<void *>(this));
+    LOG_DEBUG(LOG_REGION_DTLS, "session(={}) disconnected", static_cast<void *>(this));
 
 exit:
     return;
@@ -468,16 +414,10 @@
 
 Error DtlsSession::SetClientTransportId()
 {
-<<<<<<< HEAD
-    ASSERT(mIsServer && !mIsClientIdSet);
+    VerifyOrDie(mIsServer && !mIsClientIdSet);
 
     Error error;
     int   fail;
-=======
-    VerifyOrDie(mIsServer && !mIsClientIdSet);
-    Error error    = Error::kNone;
-    int   rval     = 0;
->>>>>>> f46d2b8e
     auto  peerAddr = GetPeerAddr();
 
     VerifyOrExit(peerAddr.IsValid(), error = ERROR_INVALID_STATE("has no valid peer address"));
@@ -555,13 +495,8 @@
         VerifyOrExit(static_cast<size_t>(rval) == aBuf.size(),
                      error = ERROR_IO_BUSY("written {} bytes of total length {}", rval, aBuf.size()));
 
-<<<<<<< HEAD
-        LOG_DEBUG("DTLS(object={}) successfully write data: {}", static_cast<void *>(this), utils::Hex(aBuf));
-=======
         LOG_DEBUG(LOG_REGION_DTLS, "session(={}) successfully write data: {}", static_cast<void *>(this),
                   utils::Hex(aBuf));
-        ExitNow(error = Error::kNone);
->>>>>>> f46d2b8e
     }
     else
     {
