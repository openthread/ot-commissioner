--- conflicted
+++ resolved
@@ -82,15 +82,14 @@
         return "UNKNOWN";
 
     default:
-<<<<<<< HEAD
-        ASSERT(false);
+        VerifyOrDie(false);
         return "UNKNOWN";
     }
 }
 
 Error::Error(ErrorCode aErrorCode, std::string aErrorMessage)
 {
-    ASSERT(aErrorCode != ErrorCode::kNone);
+    VerifyOrDie(aErrorCode != ErrorCode::kNone);
     mState           = std::unique_ptr<State>(new State);
     mState->mCode    = aErrorCode;
     mState->mMessage = aErrorMessage;
@@ -104,7 +103,7 @@
 
 void Error::SetMessage(const std::string &aMessage)
 {
-    ASSERT(!NoError());
+    VerifyOrDie(!NoError());
     mState->mMessage = aMessage;
 }
 
@@ -113,10 +112,6 @@
     if (NoError())
     {
         return ErrorCodeToString(ErrorCode::kNone);
-=======
-        VerifyOrDie(false);
-        return "";
->>>>>>> f46d2b8e
     }
     return ErrorCodeToString(mState->mCode) + ": " + mState->mMessage;
 }
