--- conflicted
+++ resolved
@@ -52,12 +52,8 @@
 
     (void)aSubType;
 
-<<<<<<< HEAD
     VerifyOrExit(GetPeerAddr().IsValid() && GetPeerAddr().IsIpv6(),
                  error = ERROR_INVALID_STATE("no valid IPv6 peer address"));
-=======
-    VerifyOrDie(GetPeerAddr().IsValid() && GetPeerAddr().IsIpv6());
->>>>>>> f46d2b8e
 
     VerifyOrExit(mBrClient.IsConnected(), error = ERROR_INVALID_STATE("not connected to the border agent"));
 
@@ -127,12 +123,8 @@
 exit:
     if (!error.NoError())
     {
-<<<<<<< HEAD
-        LOG_WARN("handling a UDP_RX.ntf request failed: {}", error.ToString());
-=======
         LOG_WARN(LOG_REGION_COAP, "client(={}) handle UDP_RX.ntf request failed: {}", static_cast<void *>(this),
-                 ErrorToString(error));
->>>>>>> f46d2b8e
+                 error.ToString());
     }
     return;
 }
