--- conflicted
+++ resolved
@@ -50,14 +50,10 @@
     coap::Request udpTx{coap::Type::kNonConfirmable, coap::Code::kPost};
     ByteArray     udpPayload;
 
-<<<<<<< HEAD
+    (void)aSubType;
+
     VerifyOrExit(GetPeerAddr().IsValid() && GetPeerAddr().IsIpv6(),
                  error = ERROR_INVALID_STATE("no valid IPv6 peer address"));
-=======
-    (void)aSubType;
-
-    ASSERT(GetPeerAddr().IsValid() && GetPeerAddr().IsIpv6());
->>>>>>> 01de363a
 
     VerifyOrExit(mBrClient.IsConnected(), error = ERROR_INVALID_STATE("not connected to the border agent"));
 
