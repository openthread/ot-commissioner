/*
 *    Copyright (c) 2019, The OpenThread Authors.
 *    All rights reserved.
 *
 *    Redistribution and use in source and binary forms, with or without
 *    modification, are permitted provided that the following conditions are met:
 *    1. Redistributions of source code must retain the above copyright
 *       notice, this list of conditions and the following disclaimer.
 *    2. Redistributions in binary form must reproduce the above copyright
 *       notice, this list of conditions and the following disclaimer in the
 *       documentation and/or other materials provided with the distribution.
 *    3. Neither the name of the copyright holder nor the
 *       names of its contributors may be used to endorse or promote products
 *       derived from this software without specific prior written permission.
 *
 *    THIS SOFTWARE IS PROVIDED BY THE COPYRIGHT HOLDERS AND CONTRIBUTORS "AS IS"
 *    AND ANY EXPRESS OR IMPLIED WARRANTIES, INCLUDING, BUT NOT LIMITED TO, THE
 *    IMPLIED WARRANTIES OF MERCHANTABILITY AND FITNESS FOR A PARTICULAR PURPOSE
 *    ARE DISCLAIMED. IN NO EVENT SHALL THE COPYRIGHT HOLDER OR CONTRIBUTORS BE
 *    LIABLE FOR ANY DIRECT, INDIRECT, INCIDENTAL, SPECIAL, EXEMPLARY, OR
 *    CONSEQUENTIAL DAMAGES (INCLUDING, BUT NOT LIMITED TO, PROCUREMENT OF
 *    SUBSTITUTE GOODS OR SERVICES; LOSS OF USE, DATA, OR PROFITS; OR BUSINESS
 *    INTERRUPTION) HOWEVER CAUSED AND ON ANY THEORY OF LIABILITY, WHETHER IN
 *    CONTRACT, STRICT LIABILITY, OR TORT (INCLUDING NEGLIGENCE OR OTHERWISE)
 *    ARISING IN ANY WAY OUT OF THE USE OF THIS SOFTWARE, EVEN IF ADVISED OF THE
 *    POSSIBILITY OF SUCH DAMAGE.
 */

/**
 * @file
 *   This file implements 1.1 mesh Commissioning Session.
 */

#include "library/commissioning_session.hpp"

#include "library/commissioner_impl.hpp"
#include "library/logging.hpp"
#include "library/tlv.hpp"
#include "library/uri.hpp"

namespace ot {

namespace commissioner {

CommissioningSession::CommissioningSession(CommissionerImpl &aCommImpl,
                                           const JoinerInfo &aJoinerInfo,
                                           uint16_t          aJoinerUdpPort,
                                           uint16_t          aJoinerRouterLocator,
                                           const ByteArray & aJoinerIid,
                                           const Address &   aJoinerAddr,
                                           uint16_t          aJoinerPort,
                                           const Address &   aLocalAddr,
                                           uint16_t          aLocalPort)
    : mCommImpl(aCommImpl)
    , mJoinerInfo(aJoinerInfo)
    , mJoinerUdpPort(aJoinerUdpPort)
    , mJoinerRouterLocator(aJoinerRouterLocator)
    , mJoinerIid(aJoinerIid)
    , mRelaySocket(std::make_shared<RelaySocket>(*this, aJoinerAddr, aJoinerPort, aLocalAddr, aLocalPort))
    , mDtlsSession(std::make_shared<DtlsSession>(aCommImpl.GetEventBase(), /* aIsServer */ true, mRelaySocket))
    , mCoap(aCommImpl.GetEventBase(), *mDtlsSession)
    , mResourceJoinFin(uri::kJoinFin, [this](const coap::Request &aRequest) { HandleJoinFin(aRequest); })
{
<<<<<<< HEAD
    mJoinerSocket->SetEventHandler([this](short aFlags) { HandleJoinerSocketEvent(aFlags); });

    ASSERT(mJoinerSocket->Connect(mSocket) == 0);
    ASSERT(mSocket->Connect(mJoinerSocket) == 0);
    ASSERT(mCoap.AddResource(mResourceJoinFin).NoError());
=======
    ASSERT(mCoap.AddResource(mResourceJoinFin) == Error::kNone);
>>>>>>> 01de363a
}

Error CommissioningSession::Start(ConnectHandler aOnConnected)
{
    Error error;

    auto dtlsConfig = GetDtlsConfig(mCommImpl.GetConfig());
    dtlsConfig.mPSK = mJoinerInfo.mPSKd;

    mExpirationTime = Clock::now() + MilliSeconds(kDtlsHandshakeTimeoutMax * 1000 + kCommissioningTimeout * 1000);

    SuccessOrExit(error = mDtlsSession->Init(dtlsConfig));

    {
        auto onConnected = [this, aOnConnected](const DtlsSession &, Error aError) { aOnConnected(*this, aError); };
        mDtlsSession->Connect(onConnected);
    }

exit:
    return error;
}

void CommissioningSession::Stop()
{
    mDtlsSession->Disconnect(ERROR_ABORTED("the joiner commissioning session was aborted"));
}

void CommissioningSession::RecvJoinerDtlsRecords(const ByteArray &aRecords)
{
<<<<<<< HEAD
    Error error;

    if (!aRecords.empty())
    {
        if (int fail = mJoinerSocket->Send(&aRecords[0], aRecords.size()))
        {
            ExitNow(error = ERROR_IO_ERROR("forwarding Joiner DTLS records failed: {}", fail));
        }
    }

exit:
    return error;
}

void CommissioningSession::HandleJoinerSocketEvent(short aFlags)
{
    if (aFlags & EV_READ)
    {
        ByteArray buf;
        if (int fail = mJoinerSocket->Receive(buf))
        {
            LOG_ERROR("receiving DTLS records to joiner failed: {}", fail);
        }
        else
        {
            Error error = SendRlyTx(buf);
            if (!error.NoError())
            {
                LOG_ERROR("sending RLY_TX.ntf failed: {}", error.ToString());
            }
        }
    }
}

Error CommissioningSession::SendRlyTx(const ByteArray &aBuf)
=======
    mRelaySocket->RecvJoinerDtlsRecords(aRecords);
}

Error CommissioningSession::SendRlyTx(const ByteArray &aDtlsMessage, bool aIncludeKek)
>>>>>>> 01de363a
{
    Error         error;
    coap::Request rlyTx{coap::Type::kNonConfirmable, coap::Code::kPost};

    SuccessOrExit(error = rlyTx.SetUriPath(uri::kRelayTx));

    SuccessOrExit(error = AppendTlv(rlyTx, {tlv::Type::kJoinerUdpPort, GetJoinerUdpPort()}));
    SuccessOrExit(error = AppendTlv(rlyTx, {tlv::Type::kJoinerRouterLocator, GetJoinerRouterLocator()}));
    SuccessOrExit(error = AppendTlv(rlyTx, {tlv::Type::kJoinerIID, GetJoinerIid()}));
    SuccessOrExit(error = AppendTlv(rlyTx, {tlv::Type::kJoinerDtlsEncapsulation, aDtlsMessage}));

    if (aIncludeKek)
    {
        VerifyOrExit(!mDtlsSession->GetKek().empty(), error = Error::kInvalidState);
        SuccessOrExit(error = AppendTlv(rlyTx, {tlv::Type::kJoinerRouterKEK, mDtlsSession->GetKek()}));
    }

    mCommImpl.mBrClient.SendRequest(rlyTx, nullptr);

<<<<<<< HEAD
    LOG_DEBUG("sent RLY_TX.ntf: joinerIID={}, dtlsMessagelength={}", utils::Hex(GetJoinerIid()), aBuf.size());
=======
    LOG_DEBUG("sent RLY_TX.ntf: CommissioningSessionState={}, joinerIID={}, length={}, includeKek={}",
              mDtlsSession->GetStateString(), utils::Hex(GetJoinerIid()), aDtlsMessage.size(), aIncludeKek);
>>>>>>> 01de363a

exit:
    return error;
}

void CommissioningSession::HandleJoinFin(const coap::Request &aJoinFin)
{
    bool        accepted = false;
    Error       error;
    tlv::TlvSet tlvSet;
    tlv::TlvPtr stateTlv              = nullptr;
    tlv::TlvPtr vendorNameTlv         = nullptr;
    tlv::TlvPtr vendorModelTlv        = nullptr;
    tlv::TlvPtr vendorSwVersionTlv    = nullptr;
    tlv::TlvPtr vendorStackVersionTlv = nullptr;

    std::string provisioningUrl{};
    ByteArray   vendorData{};

    SuccessOrExit(error = GetTlvSet(tlvSet, aJoinFin));

    VerifyOrExit((stateTlv = tlvSet[tlv::Type::kState]) != nullptr,
                 error = ERROR_BAD_FORMAT("no valid State TLV found"));

    VerifyOrExit((vendorNameTlv = tlvSet[tlv::Type::kVendorName]) != nullptr,
                 error = ERROR_BAD_FORMAT("no valid Vendor Name TLV found"));

    VerifyOrExit((vendorModelTlv = tlvSet[tlv::Type::kVendorModel]) != nullptr,
                 error = ERROR_BAD_FORMAT("no valid Vendor Model TLV found"));

    VerifyOrExit((vendorSwVersionTlv = tlvSet[tlv::Type::kVendorSWVersion]) != nullptr,
                 error = ERROR_BAD_FORMAT("no valid Vendor SW Version TLV found"));

    VerifyOrExit((vendorStackVersionTlv = tlvSet[tlv::Type::kVendorStackVersion]) != nullptr,
                 error = ERROR_BAD_FORMAT("no valid Vendor Stack Version TLV found"));

    if (auto provisioningUrlTlv = tlvSet[tlv::Type::kProvisioningURL])
    {
        auto vendorDataTlv = tlvSet[tlv::Type::kVendorData];
        VerifyOrExit(vendorDataTlv != nullptr, error = ERROR_BAD_FORMAT("no valid Vendor Data TLV found"));

        provisioningUrl = provisioningUrlTlv->GetValueAsString();
        vendorData      = vendorDataTlv->GetValue();
    }

    LOG_INFO("received JOIN_FIN.req: vendorName={}, vendorModel={}, vendorSWVversion={}, "
             "vendorStackVersion={}, provisioningUrl={}, vendorData={}",
             vendorNameTlv->GetValueAsString(), vendorModelTlv->GetValueAsString(),
             vendorSwVersionTlv->GetValueAsString(), utils::Hex(vendorStackVersionTlv->GetValue()), provisioningUrl,
             utils::Hex(vendorData));

    // Validation done, request commissioning by user.
    if (mCommImpl.mCommissioningHandler != nullptr)
    {
        accepted = mCommImpl.mCommissioningHandler(
            mJoinerInfo, vendorNameTlv->GetValueAsString(), vendorModelTlv->GetValueAsString(),
            vendorSwVersionTlv->GetValueAsString(), vendorStackVersionTlv->GetValue(), provisioningUrl, vendorData);
    }
    else
    {
        // Accepts a joiner if requirement on vendor-specific provisioning.
        accepted = provisioningUrl.empty();
    }
    VerifyOrExit(accepted, error = ERROR_REJECTED("joiner(EUI64={:X}) is rejected", mJoinerInfo.mEui64));

exit:
    if (!error.NoError())
    {
        LOG_WARN("handle JOIN_FIN.req failed: {}", error.ToString());
    }

    IgnoreError(SendJoinFinResponse(aJoinFin, accepted));
    LOG_INFO("sent JOIN_FIN.rsp: accepted={}", accepted);
}

Error CommissioningSession::SendJoinFinResponse(const coap::Request &aJoinFinReq, bool aAccept)
{
    Error          error;
    coap::Response joinFin{coap::Type::kAcknowledgment, coap::Code::kChanged};
    SuccessOrExit(error = AppendTlv(joinFin, {tlv::Type::kState, aAccept ? tlv::kStateAccept : tlv::kStateReject}));

    joinFin.SetSubType(MessageSubType::kJoinFinResponse);
    SuccessOrExit(error = mCoap.SendResponse(aJoinFinReq, joinFin));

exit:
    return error;
}

CommissioningSession::RelaySocket::RelaySocket(CommissioningSession &aCommissioningSession,
                                               const Address &       aPeerAddr,
                                               uint16_t              aPeerPort,
                                               const Address &       aLocalAddr,
                                               uint16_t              aLocalPort)
    : Socket(aCommissioningSession.mCommImpl.GetEventBase())
    , mCommissioningSession(aCommissioningSession)
    , mPeerAddr(aPeerAddr)
    , mPeerPort(aPeerPort)
    , mLocalAddr(aLocalAddr)
    , mLocalPort(aLocalPort)
{
    int fail;

    mIsConnected = true;

    fail = event_assign(&mEvent, mEventBase, -1, EV_PERSIST | EV_READ | EV_WRITE | EV_ET, HandleEvent, this);
    ASSERT(fail == 0);
    ASSERT((fail = event_add(&mEvent, nullptr)) == 0);
}

CommissioningSession::RelaySocket::RelaySocket(RelaySocket &&aOther)
    : Socket(std::move(aOther))
    , mCommissioningSession(aOther.mCommissioningSession)
    , mPeerAddr(std::move(aOther.mPeerAddr))
    , mPeerPort(std::move(aOther.mPeerPort))
    , mLocalAddr(aOther.mLocalAddr)
    , mLocalPort(aOther.mLocalPort)
{
}

int CommissioningSession::RelaySocket::Send(const uint8_t *aBuf, size_t aLen)
{
    Error error;
    bool  includeKek = GetSubType() == MessageSubType::kJoinFinResponse;

    SuccessOrExit(error = mCommissioningSession.SendRlyTx({aBuf, aBuf + aLen}, includeKek));

exit:
    if (error != Error::kNone)
    {
        LOG_ERROR("failed to RLY_TX.ntf: {}", ErrorToString(error));
    }
    return error == Error::kNone ? static_cast<int>(aLen) : MBEDTLS_ERR_NET_SEND_FAILED;
}

int CommissioningSession::RelaySocket::Receive(uint8_t *aBuf, size_t aMaxLen)
{
    int rval;

    VerifyOrExit(!mRecvBuf.empty(), rval = MBEDTLS_ERR_SSL_WANT_READ);

    rval = static_cast<int>(std::min(aMaxLen, mRecvBuf.size()));
    memcpy(aBuf, mRecvBuf.data(), rval);
    mRecvBuf.erase(mRecvBuf.begin(), mRecvBuf.begin() + rval);

exit:
    return rval;
}

void CommissioningSession::RelaySocket::RecvJoinerDtlsRecords(const ByteArray &aRecords)
{
    mRecvBuf.insert(mRecvBuf.end(), aRecords.begin(), aRecords.end());

    // Notifies the DTLS session that there is incoming data.
    event_active(&mEvent, EV_READ, 0);
}

} // namespace commissioner

} // namespace ot<|MERGE_RESOLUTION|>--- conflicted
+++ resolved
@@ -61,15 +61,7 @@
     , mCoap(aCommImpl.GetEventBase(), *mDtlsSession)
     , mResourceJoinFin(uri::kJoinFin, [this](const coap::Request &aRequest) { HandleJoinFin(aRequest); })
 {
-<<<<<<< HEAD
-    mJoinerSocket->SetEventHandler([this](short aFlags) { HandleJoinerSocketEvent(aFlags); });
-
-    ASSERT(mJoinerSocket->Connect(mSocket) == 0);
-    ASSERT(mSocket->Connect(mJoinerSocket) == 0);
     ASSERT(mCoap.AddResource(mResourceJoinFin).NoError());
-=======
-    ASSERT(mCoap.AddResource(mResourceJoinFin) == Error::kNone);
->>>>>>> 01de363a
 }
 
 Error CommissioningSession::Start(ConnectHandler aOnConnected)
@@ -99,48 +91,10 @@
 
 void CommissioningSession::RecvJoinerDtlsRecords(const ByteArray &aRecords)
 {
-<<<<<<< HEAD
-    Error error;
-
-    if (!aRecords.empty())
-    {
-        if (int fail = mJoinerSocket->Send(&aRecords[0], aRecords.size()))
-        {
-            ExitNow(error = ERROR_IO_ERROR("forwarding Joiner DTLS records failed: {}", fail));
-        }
-    }
-
-exit:
-    return error;
-}
-
-void CommissioningSession::HandleJoinerSocketEvent(short aFlags)
-{
-    if (aFlags & EV_READ)
-    {
-        ByteArray buf;
-        if (int fail = mJoinerSocket->Receive(buf))
-        {
-            LOG_ERROR("receiving DTLS records to joiner failed: {}", fail);
-        }
-        else
-        {
-            Error error = SendRlyTx(buf);
-            if (!error.NoError())
-            {
-                LOG_ERROR("sending RLY_TX.ntf failed: {}", error.ToString());
-            }
-        }
-    }
-}
-
-Error CommissioningSession::SendRlyTx(const ByteArray &aBuf)
-=======
     mRelaySocket->RecvJoinerDtlsRecords(aRecords);
 }
 
 Error CommissioningSession::SendRlyTx(const ByteArray &aDtlsMessage, bool aIncludeKek)
->>>>>>> 01de363a
 {
     Error         error;
     coap::Request rlyTx{coap::Type::kNonConfirmable, coap::Code::kPost};
@@ -154,18 +108,14 @@
 
     if (aIncludeKek)
     {
-        VerifyOrExit(!mDtlsSession->GetKek().empty(), error = Error::kInvalidState);
+        VerifyOrExit(!mDtlsSession->GetKek().empty(), error = ERROR_INVALID_STATE("DTLS KEK is not available"));
         SuccessOrExit(error = AppendTlv(rlyTx, {tlv::Type::kJoinerRouterKEK, mDtlsSession->GetKek()}));
     }
 
     mCommImpl.mBrClient.SendRequest(rlyTx, nullptr);
 
-<<<<<<< HEAD
-    LOG_DEBUG("sent RLY_TX.ntf: joinerIID={}, dtlsMessagelength={}", utils::Hex(GetJoinerIid()), aBuf.size());
-=======
     LOG_DEBUG("sent RLY_TX.ntf: CommissioningSessionState={}, joinerIID={}, length={}, includeKek={}",
               mDtlsSession->GetStateString(), utils::Hex(GetJoinerIid()), aDtlsMessage.size(), aIncludeKek);
->>>>>>> 01de363a
 
 exit:
     return error;
@@ -293,11 +243,11 @@
     SuccessOrExit(error = mCommissioningSession.SendRlyTx({aBuf, aBuf + aLen}, includeKek));
 
 exit:
-    if (error != Error::kNone)
-    {
-        LOG_ERROR("failed to RLY_TX.ntf: {}", ErrorToString(error));
-    }
-    return error == Error::kNone ? static_cast<int>(aLen) : MBEDTLS_ERR_NET_SEND_FAILED;
+    if (!error.NoError())
+    {
+        LOG_ERROR("failed to RLY_TX.ntf: {}", error.ToString());
+    }
+    return error.NoError() ? static_cast<int>(aLen) : MBEDTLS_ERR_NET_SEND_FAILED;
 }
 
 int CommissioningSession::RelaySocket::Receive(uint8_t *aBuf, size_t aMaxLen)
