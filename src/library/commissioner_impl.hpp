/*
 *    Copyright (c) 2019, The OpenThread Commissioner Authors.
 *    All rights reserved.
 *
 *    Redistribution and use in source and binary forms, with or without
 *    modification, are permitted provided that the following conditions are met:
 *    1. Redistributions of source code must retain the above copyright
 *       notice, this list of conditions and the following disclaimer.
 *    2. Redistributions in binary form must reproduce the above copyright
 *       notice, this list of conditions and the following disclaimer in the
 *       documentation and/or other materials provided with the distribution.
 *    3. Neither the name of the copyright holder nor the
 *       names of its contributors may be used to endorse or promote products
 *       derived from this software without specific prior written permission.
 *
 *    THIS SOFTWARE IS PROVIDED BY THE COPYRIGHT HOLDERS AND CONTRIBUTORS "AS IS"
 *    AND ANY EXPRESS OR IMPLIED WARRANTIES, INCLUDING, BUT NOT LIMITED TO, THE
 *    IMPLIED WARRANTIES OF MERCHANTABILITY AND FITNESS FOR A PARTICULAR PURPOSE
 *    ARE DISCLAIMED. IN NO EVENT SHALL THE COPYRIGHT HOLDER OR CONTRIBUTORS BE
 *    LIABLE FOR ANY DIRECT, INDIRECT, INCIDENTAL, SPECIAL, EXEMPLARY, OR
 *    CONSEQUENTIAL DAMAGES (INCLUDING, BUT NOT LIMITED TO, PROCUREMENT OF
 *    SUBSTITUTE GOODS OR SERVICES; LOSS OF USE, DATA, OR PROFITS; OR BUSINESS
 *    INTERRUPTION) HOWEVER CAUSED AND ON ANY THEORY OF LIABILITY, WHETHER IN
 *    CONTRACT, STRICT LIABILITY, OR TORT (INCLUDING NEGLIGENCE OR OTHERWISE)
 *    ARISING IN ANY WAY OUT OF THE USE OF THIS SOFTWARE, EVEN IF ADVISED OF THE
 *    POSSIBILITY OF SUCH DAMAGE.
 */

#ifndef OT_COMM_LIBRARY_COMMISSIONER_IMPL_HPP_
#define OT_COMM_LIBRARY_COMMISSIONER_IMPL_HPP_

#include <chrono>
#include <cstdint>
#include <functional>
#include <map>
#include <string>
#include <vector>

#include "commissioner/commissioner.hpp"
#include "commissioner/defines.hpp"
#include "commissioner/error.hpp"
#include "commissioner/network_data.hpp"
#include "commissioner/network_diag_data.hpp"
#include "common/error_macros.hpp"
#include "common/time.hpp"
#include "event2/event.h"
#include "library/coap.hpp"
#include "library/coap_secure.hpp"
#include "library/joiner_session.hpp"
#include "library/timer.hpp"
#include "library/tlv.hpp"
#include "library/token_manager.hpp"
#include "library/udp_proxy.hpp"

namespace ot {

namespace commissioner {

// This is the implementation of the Commissioner interface with
// event-driven model. The commissioner is not running unless the
// the event loop has been started. Starting the event loop will
// block current thread and it's not safe to calling any API in
// a separate thread without synchronization. This requires the
// user of this class making everything event-driven, which is
// not feasible for general applications. A solution is to run
// the event loop in a background thread and synchronize each call
// of the API with the event loop thread (see commissioner_safe.hpp).
//
// This class provides the implementation of the core Thread
// Commissioner features without consideration of usability.
//
// Note: for requests, only async APIs are implemented.
//
class CommissionerImpl : public Commissioner
{
    friend class JoinerSession;

public:
    explicit CommissionerImpl(CommissionerHandler &aHandler, struct event_base *aEventBase);

    CommissionerImpl(const CommissionerImpl &aCommissioner)                  = delete;
    const CommissionerImpl &operator=(const CommissionerImpl &aCommissioner) = delete;

    Error Init(const Config &aConfig) override;

    ~CommissionerImpl() override = default;

    const Config &GetConfig() const override;

    uint16_t GetSessionId() const override;

    State GetState() const override;

    bool IsActive() const override;

    bool IsCcmMode() const override;

    const std::string &GetDomainName() const override;

    void CancelRequests() override;

    void  Connect(ErrorHandler aHandler, const std::string &aAddr, uint16_t aPort) override;
    Error Connect(const std::string &, uint16_t) override { return ERROR_UNIMPLEMENTED(""); }

    void Disconnect() override;

    void  Petition(PetitionHandler aHandler, const std::string &aAddr, uint16_t aPort) override;
    Error Petition(std::string &, const std::string &, uint16_t) override { return ERROR_UNIMPLEMENTED(""); }

    void  Resign(ErrorHandler aHandler) override;
    Error Resign() override { return ERROR_UNIMPLEMENTED(""); }

    void  GetCommissionerDataset(Handler<CommissionerDataset> aHandler, uint16_t aDatasetFlags) override;
    Error GetCommissionerDataset(CommissionerDataset &, uint16_t) override { return ERROR_UNIMPLEMENTED(""); }

    void  SetCommissionerDataset(ErrorHandler aHandler, const CommissionerDataset &aDataset) override;
    Error SetCommissionerDataset(const CommissionerDataset &) override { return ERROR_UNIMPLEMENTED(""); }

    void  SetBbrDataset(ErrorHandler aHandler, const BbrDataset &aDataset) override;
    Error SetBbrDataset(const BbrDataset &) override { return ERROR_UNIMPLEMENTED(""); }

    void  GetBbrDataset(Handler<BbrDataset> aHandler, uint16_t aDatasetFlags) override;
    Error GetBbrDataset(BbrDataset &, uint16_t) override { return ERROR_UNIMPLEMENTED(""); }

    void  GetActiveDataset(Handler<ActiveOperationalDataset> aHandler, uint16_t aDatasetFlags) override;
    Error GetActiveDataset(ActiveOperationalDataset &, uint16_t) override { return ERROR_UNIMPLEMENTED(""); }

    void  GetRawActiveDataset(Handler<ByteArray> aHandler, uint16_t aDatasetFlags) override;
    Error GetRawActiveDataset(ByteArray &, uint16_t) override { return ERROR_UNIMPLEMENTED(""); }

    void  SetActiveDataset(ErrorHandler aHandler, const ActiveOperationalDataset &aActiveDataset) override;
    Error SetActiveDataset(const ActiveOperationalDataset &) override { return ERROR_UNIMPLEMENTED(""); }

    void  GetPendingDataset(Handler<PendingOperationalDataset> aHandler, uint16_t aDatasetFlags) override;
    Error GetPendingDataset(PendingOperationalDataset &, uint16_t) override { return ERROR_UNIMPLEMENTED(""); }

    void  SetPendingDataset(ErrorHandler aHandler, const PendingOperationalDataset &aPendingDataset) override;
    Error SetPendingDataset(const PendingOperationalDataset &) override { return ERROR_UNIMPLEMENTED(""); }

    void  RegisterMulticastListener(Handler<uint8_t>                aHandler,
                                    const std::vector<std::string> &aMulticastAddrList,
                                    uint32_t                        aTimeout) override;
    Error RegisterMulticastListener(uint8_t &, const std::vector<std::string> &, uint32_t) override
    {
        return ERROR_UNIMPLEMENTED("");
    }

    void  AnnounceBegin(ErrorHandler       aHandler,
                        uint32_t           aChannelMask,
                        uint8_t            aCount,
                        uint16_t           aPeriod,
                        const std::string &aDstAddr) override;
    Error AnnounceBegin(uint32_t, uint8_t, uint16_t, const std::string &) override { return ERROR_UNIMPLEMENTED(""); }

    void  PanIdQuery(ErrorHandler       aHandler,
                     uint32_t           aChannelMask,
                     uint16_t           aPanId,
                     const std::string &aDstAddr) override;
    Error PanIdQuery(uint32_t, uint16_t, const std::string &) override { return ERROR_UNIMPLEMENTED(""); }

    void  EnergyScan(ErrorHandler       aHandler,
                     uint32_t           aChannelMask,
                     uint8_t            aCount,
                     uint16_t           aPeriod,
                     uint16_t           aScanDuration,
                     const std::string &aDstAddr) override;
    Error EnergyScan(uint32_t, uint8_t, uint16_t, uint16_t, const std::string &) override
    {
        return ERROR_UNIMPLEMENTED("");
    }

    // Commercial Commissioning features.

    void  SetSecurePendingDataset(ErrorHandler                     aHandler,
                                  uint32_t                         aMaxRetrievalTimer,
                                  const PendingOperationalDataset &aDataset) override;
    Error SetSecurePendingDataset(uint32_t, const PendingOperationalDataset &) override
    {
        return ERROR_UNIMPLEMENTED("");
    }

    void  CommandReenroll(ErrorHandler aHandler, const std::string &aDstAddr) override;
    Error CommandReenroll(const std::string &) override { return ERROR_UNIMPLEMENTED(""); }

    void  CommandDomainReset(ErrorHandler aHandler, const std::string &aDstAddr) override;
    Error CommandDomainReset(const std::string &) override { return ERROR_UNIMPLEMENTED(""); }

    void  CommandMigrate(ErrorHandler       aHandler,
                         const std::string &aDstAddr,
                         const std::string &aDstNetworkName) override;
    Error CommandMigrate(const std::string &, const std::string &) override { return ERROR_UNIMPLEMENTED(""); }

    void  RequestToken(Handler<ByteArray> aHandler, const std::string &aAddr, uint16_t aPort) override;
    Error RequestToken(ByteArray &, const std::string &, uint16_t) override { return ERROR_UNIMPLEMENTED(""); }

    void  CommandDiagGetQuery(ErrorHandler aHandler, const std::string &aAddr, uint64_t aDiagTlvFlags) override;
    Error CommandDiagGetQuery(const std::string &, uint64_t) override { return ERROR_UNIMPLEMENTED(""); }

    Error SetToken(const ByteArray &aSignedToken) override;

    struct event_base *GetEventBase() { return mEventBase; }

private:
    using AsyncRequest = std::function<void()>;

    static Error ValidateConfig(const Config &aConfig);
    void         LoggingConfig();

    static Error CheckCoapResponseCode(const coap::Response &aResponse);
    static Error HandleStateResponse(const coap::Response *aResponse, Error aError, bool aStateTlvIsMandatory = true);

    static ByteArray GetActiveOperationalDatasetTlvs(uint16_t aDatasetFlags);
    static ByteArray GetPendingOperationalDatasetTlvs(uint16_t aDatasetFlags);

    static Error DecodeActiveOperationalDataset(ActiveOperationalDataset &aDataset, const ByteArray &aPayload);
    static Error DecodePendingOperationalDataset(PendingOperationalDataset &aDataset, const coap::Response &aResponse);
    static Error DecodeChannelMask(ChannelMask &aChannelMask, const ByteArray &aBuf);
    static Error EncodeActiveOperationalDataset(coap::Request &aRequest, const ActiveOperationalDataset &aDataset);
    static Error EncodePendingOperationalDataset(coap::Request &aRequest, const PendingOperationalDataset &aDataset);
    static Error EncodeChannelMask(ByteArray &aBuf, const ChannelMask &aChannelMask);

#if OT_COMM_CONFIG_CCM_ENABLE
    static Error     DecodeBbrDataset(BbrDataset &aDataset, const coap::Response &aResponse);
    static Error     EncodeBbrDataset(coap::Request &aRequest, const BbrDataset &aDataset);
    static ByteArray GetBbrDatasetTlvs(uint16_t aDatasetFlags);
#endif

    static Error     DecodeCommissionerDataset(CommissionerDataset &aDataset, const coap::Response &aResponse);
    static Error     EncodeCommissionerDataset(coap::Request &aRequest, const CommissionerDataset &aDataset);
    static ByteArray GetCommissionerDatasetTlvs(uint16_t aDatasetFlags);

<<<<<<< HEAD
    static Error     DecodeNetDiagData(NetDiagData &aNetDiagData, const ByteArray &aPayload);
    static ByteArray GetDiagTypeTlvList(uint64_t aDiagTlvFlags);
    static Error     DecodeIpv6AddressList(std::vector<std::string> &aAddrs, const ByteArray &aBuf);
    static Error     DecodeChildIpv6AddressList(std::vector<ChildIpv6AddressInfo> &aChildIpv6AddressInfoList,
                                                const ByteArray                   &aBuf);
    static Error     DecodeModeData(ModeData &aModeData, const ByteArray &aBuf);
    static Error     DecodeChildTable(std::vector<ChildTableEntry> &aChildTable, const ByteArray &aBuf);
    static Error     DecodeLeaderData(LeaderData &aLeaderData, const ByteArray &aBuf);
    static Error     DecodeMacCounters(MacCounters &aMacCounters, const ByteArray &aBuf);
    static Error     DecodeRoute64(Route64 &aRoute64, const ByteArray &aBuf);
    static void      DecodeRouteDataEntry(RouteDataEntry &aRouteDataEntry, uint8_t aBuf);
    static ByteArray ExtractRouterIds(const ByteArray &aMask);
=======
    static ByteArray GetNetDiagTlvTypes(uint64_t aDiagTlvFlags);
>>>>>>> 67c828a4

    void SendPetition(PetitionHandler aHandler);

    // Set @p aKeepAlive to false to resign the commissioner role.
    void SendKeepAlive(Timer &aTimer, bool aKeepAlive = true);

#if OT_COMM_CONFIG_CCM_ENABLE
    Error SignRequest(coap::Request &aRequest, tlv::Scope aScope = tlv::Scope::kMeshCoP, bool aAppendToken = true);
#endif

    Duration GetKeepAliveInterval() const
    {
        return std::chrono::seconds(mConfig.mKeepAliveInterval);
    };

    void SendProxyMessage(ErrorHandler aHandler, const std::string &aDstAddr, const std::string &aUriPath);

    void HandleDatasetChanged(const coap::Request &aRequest);
    void HandlePanIdConflict(const coap::Request &aRequest);
    void HandleEnergyReport(const coap::Request &aRequest);

    static Error MakeChannelMask(ByteArray &aBuf, uint32_t aChannelMask);

    void HandleRlyRx(const coap::Request &aRlyRx);

    void HandleJoinerSessionTimer(Timer &aTimer);

    void HandleDiagGetAnswer(const coap::Request &aRequest);

    bool IsActiveOrConnected() const
    {
        return (mState == State::kActive || mState == State::kConnected);
    }

private:
    State    mState;
    uint16_t mSessionId; ///< The Commissioner Session ID.

private:
    /*
     * Implementation data.
     */

    CommissionerHandler &mCommissionerHandler;
    struct event_base   *mEventBase;

    Config mConfig;

    Timer mKeepAliveTimer;

    coap::CoapSecure mBrClient;

    std::map<ByteArray, JoinerSession> mJoinerSessions;
    Timer                              mJoinerSessionTimer;

    coap::Resource mResourceUdpRx;
    coap::Resource mResourceRlyRx;

    ProxyClient mProxyClient;

#if OT_COMM_CONFIG_CCM_ENABLE
    TokenManager mTokenManager;
#endif

    coap::Resource mResourceDatasetChanged;
    coap::Resource mResourcePanIdConflict;
    coap::Resource mResourceEnergyReport;

    coap::Resource mResourceDiagAns;
    NetDiagData    mDiagAnsTlvs;
};

/*
 * CoAP message and tlv related utilities
 */
Error       AppendTlv(coap::Message &aMessage, const tlv::Tlv &aTlv);
Error       GetTlvSet(tlv::TlvSet &aTlvSet, const coap::Message &aMessage, tlv::Scope aScope = tlv::Scope::kMeshCoP);
tlv::TlvPtr GetTlv(tlv::Type aTlvType, const coap::Message &aMessage, tlv::Scope aScope = tlv::Scope::kMeshCoP);

} // namespace commissioner

} // namespace ot

#endif // OT_COMM_LIBRARY_COMMISSIONER_IMPL_HPP_<|MERGE_RESOLUTION|>--- conflicted
+++ resolved
@@ -229,22 +229,7 @@
     static Error     EncodeCommissionerDataset(coap::Request &aRequest, const CommissionerDataset &aDataset);
     static ByteArray GetCommissionerDatasetTlvs(uint16_t aDatasetFlags);
 
-<<<<<<< HEAD
-    static Error     DecodeNetDiagData(NetDiagData &aNetDiagData, const ByteArray &aPayload);
-    static ByteArray GetDiagTypeTlvList(uint64_t aDiagTlvFlags);
-    static Error     DecodeIpv6AddressList(std::vector<std::string> &aAddrs, const ByteArray &aBuf);
-    static Error     DecodeChildIpv6AddressList(std::vector<ChildIpv6AddressInfo> &aChildIpv6AddressInfoList,
-                                                const ByteArray                   &aBuf);
-    static Error     DecodeModeData(ModeData &aModeData, const ByteArray &aBuf);
-    static Error     DecodeChildTable(std::vector<ChildTableEntry> &aChildTable, const ByteArray &aBuf);
-    static Error     DecodeLeaderData(LeaderData &aLeaderData, const ByteArray &aBuf);
-    static Error     DecodeMacCounters(MacCounters &aMacCounters, const ByteArray &aBuf);
-    static Error     DecodeRoute64(Route64 &aRoute64, const ByteArray &aBuf);
-    static void      DecodeRouteDataEntry(RouteDataEntry &aRouteDataEntry, uint8_t aBuf);
-    static ByteArray ExtractRouterIds(const ByteArray &aMask);
-=======
     static ByteArray GetNetDiagTlvTypes(uint64_t aDiagTlvFlags);
->>>>>>> 67c828a4
 
     void SendPetition(PetitionHandler aHandler);
 
