/*
 *    Copyright (c) 2019, The OpenThread Commissioner Authors.
 *    All rights reserved.
 *
 *    Redistribution and use in source and binary forms, with or without
 *    modification, are permitted provided that the following conditions are met:
 *    1. Redistributions of source code must retain the above copyright
 *       notice, this list of conditions and the following disclaimer.
 *    2. Redistributions in binary form must reproduce the above copyright
 *       notice, this list of conditions and the following disclaimer in the
 *       documentation and/or other materials provided with the distribution.
 *    3. Neither the name of the copyright holder nor the
 *       names of its contributors may be used to endorse or promote products
 *       derived from this software without specific prior written permission.
 *
 *    THIS SOFTWARE IS PROVIDED BY THE COPYRIGHT HOLDERS AND CONTRIBUTORS "AS IS"
 *    AND ANY EXPRESS OR IMPLIED WARRANTIES, INCLUDING, BUT NOT LIMITED TO, THE
 *    IMPLIED WARRANTIES OF MERCHANTABILITY AND FITNESS FOR A PARTICULAR PURPOSE
 *    ARE DISCLAIMED. IN NO EVENT SHALL THE COPYRIGHT HOLDER OR CONTRIBUTORS BE
 *    LIABLE FOR ANY DIRECT, INDIRECT, INCIDENTAL, SPECIAL, EXEMPLARY, OR
 *    CONSEQUENTIAL DAMAGES (INCLUDING, BUT NOT LIMITED TO, PROCUREMENT OF
 *    SUBSTITUTE GOODS OR SERVICES; LOSS OF USE, DATA, OR PROFITS; OR BUSINESS
 *    INTERRUPTION) HOWEVER CAUSED AND ON ANY THEORY OF LIABILITY, WHETHER IN
 *    CONTRACT, STRICT LIABILITY, OR TORT (INCLUDING NEGLIGENCE OR OTHERWISE)
 *    ARISING IN ANY WAY OUT OF THE USE OF THIS SOFTWARE, EVEN IF ADVISED OF THE
 *    POSSIBILITY OF SUCH DAMAGE.
 */

#ifndef OT_COMM_LIBRARY_COMMISSIONER_IMPL_HPP_
#define OT_COMM_LIBRARY_COMMISSIONER_IMPL_HPP_

#include <atomic>
#include <memory>

#include <commissioner/commissioner.hpp>

#include "library/coap.hpp"
#include "library/coap_secure.hpp"
#include "library/dtls.hpp"
#include "library/event.hpp"
#include "library/joiner_session.hpp"
#include "library/timer.hpp"
#include "library/tlv.hpp"
#include "library/token_manager.hpp"
#include "library/udp_proxy.hpp"

namespace ot {

namespace commissioner {

// This is the implementation of the Commissioner interface with
// event-driven model. The commissioner is not running unless the
// the event loop has been started. Starting the event loop will
// block current thread and it's not safe to calling any API in
// a separate thread without synchronization. This requires the
// user of this class making everything event-driven, which is
// not feasible for general applications. A solution is to run
// the event loop in a background thread and synchronize each call
// of the API with the event loop thread (see commissioner_safe.hpp).
//
// This class provides the implementation of the core Thread
// Commissioner features without consideration of usability.
//
// Note: for requests, only async APIs are implemented.
//
class CommissionerImpl : public Commissioner
{
    friend class JoinerSession;

public:
    explicit CommissionerImpl(CommissionerHandler &aHandler, struct event_base *aEventBase);

    CommissionerImpl(const CommissionerImpl &aCommissioner) = delete;
    const CommissionerImpl &operator=(const CommissionerImpl &aCommissioner) = delete;

    Error Init(const Config &aConfig);

    ~CommissionerImpl() override = default;

    const Config &GetConfig() const override;

    uint16_t GetSessionId() const override;

    State GetState() const override;

    bool IsActive() const override;

    bool IsCcmMode() const override;

    const std::string &GetDomainName() const override;

    void AbortRequests() override;

    void  Connect(ErrorHandler aHandler, const std::string &aAddr, uint16_t aPort) override;
    Error Connect(const std::string &, uint16_t) override { return ERROR_UNIMPLEMENTED(""); }

    void Disconnect() override;

    void  Petition(PetitionHandler aHandler, const std::string &aAddr, uint16_t aPort) override;
    Error Petition(std::string &, const std::string &, uint16_t) override { return ERROR_UNIMPLEMENTED(""); }

    void  Resign(ErrorHandler aHandler) override;
    Error Resign() override { return ERROR_UNIMPLEMENTED(""); }

    void  GetCommissionerDataset(Handler<CommissionerDataset> aHandler, uint16_t aDatasetFlags) override;
    Error GetCommissionerDataset(CommissionerDataset &, uint16_t) override { return ERROR_UNIMPLEMENTED(""); }

    void  SetCommissionerDataset(ErrorHandler aHandler, const CommissionerDataset &aDataset) override;
    Error SetCommissionerDataset(const CommissionerDataset &) override { return ERROR_UNIMPLEMENTED(""); }

    void  SetBbrDataset(ErrorHandler aHandler, const BbrDataset &aDataset) override;
    Error SetBbrDataset(const BbrDataset &) override { return ERROR_UNIMPLEMENTED(""); }

    void  GetBbrDataset(Handler<BbrDataset> aHandler, uint16_t aDatasetFlags) override;
    Error GetBbrDataset(BbrDataset &, uint16_t) override { return ERROR_UNIMPLEMENTED(""); }

    void  GetActiveDataset(Handler<ActiveOperationalDataset> aHandler, uint16_t aDatasetFlags) override;
    Error GetActiveDataset(ActiveOperationalDataset &, uint16_t) override { return ERROR_UNIMPLEMENTED(""); }

    void  SetActiveDataset(ErrorHandler aHandler, const ActiveOperationalDataset &aActiveDataset) override;
    Error SetActiveDataset(const ActiveOperationalDataset &) override { return ERROR_UNIMPLEMENTED(""); }

    void  GetPendingDataset(Handler<PendingOperationalDataset> aHandler, uint16_t aDatasetFlags) override;
    Error GetPendingDataset(PendingOperationalDataset &, uint16_t) override { return ERROR_UNIMPLEMENTED(""); }

    void  SetPendingDataset(ErrorHandler aHandler, const PendingOperationalDataset &aPendingDataset) override;
    Error SetPendingDataset(const PendingOperationalDataset &) override { return ERROR_UNIMPLEMENTED(""); }

    void  SetSecurePendingDataset(ErrorHandler                     aHandler,
                                  const std::string &              aPbbrAddr,
                                  uint32_t                         aMaxRetrievalTimer,
                                  const PendingOperationalDataset &aDataset) override;
    Error SetSecurePendingDataset(const std::string &, uint32_t, const PendingOperationalDataset &) override
    {
        return ERROR_UNIMPLEMENTED("");
    }

    void  CommandReenroll(ErrorHandler aHandler, const std::string &aDstAddr) override;
    Error CommandReenroll(const std::string &) override { return ERROR_UNIMPLEMENTED(""); }

    void  CommandDomainReset(ErrorHandler aHandler, const std::string &aDstAddr) override;
    Error CommandDomainReset(const std::string &) override { return ERROR_UNIMPLEMENTED(""); }

    void  CommandMigrate(ErrorHandler       aHandler,
                         const std::string &aDstAddr,
                         const std::string &aDstNetworkName) override;
    Error CommandMigrate(const std::string &, const std::string &) override { return ERROR_UNIMPLEMENTED(""); }

    void  RegisterMulticastListener(Handler<uint8_t>                aHandler,
                                    const std::string &             aPbbrAddr,
                                    const std::vector<std::string> &aMulticastAddrList,
                                    uint32_t                        aTimeout) override;
    Error RegisterMulticastListener(uint8_t &, const std::string &, const std::vector<std::string> &, uint32_t) override
    {
        return ERROR_UNIMPLEMENTED("");
    }

    void  AnnounceBegin(ErrorHandler       aHandler,
                        uint32_t           aChannelMask,
                        uint8_t            aCount,
                        uint16_t           aPeriod,
                        const std::string &aDstAddr) override;
    Error AnnounceBegin(uint32_t, uint8_t, uint16_t, const std::string &) override { return ERROR_UNIMPLEMENTED(""); }

    void  PanIdQuery(ErrorHandler       aHandler,
                     uint32_t           aChannelMask,
                     uint16_t           aPanId,
                     const std::string &aDstAddr) override;
    Error PanIdQuery(uint32_t, uint16_t, const std::string &) override { return ERROR_UNIMPLEMENTED(""); }

    void  EnergyScan(ErrorHandler       aHandler,
                     uint32_t           aChannelMask,
                     uint8_t            aCount,
                     uint16_t           aPeriod,
                     uint16_t           aScanDuration,
                     const std::string &aDstAddr) override;
    Error EnergyScan(uint32_t, uint8_t, uint16_t, uint16_t, const std::string &) override
    {
        return ERROR_UNIMPLEMENTED("");
    }

    void  RequestToken(Handler<ByteArray> aHandler, const std::string &aAddr, uint16_t aPort) override;
    Error RequestToken(ByteArray &, const std::string &, uint16_t) override { return ERROR_UNIMPLEMENTED(""); }

    Error SetToken(const ByteArray &aSignedToken, const ByteArray &aSignerCert) override;

    struct event_base *GetEventBase() { return mEventBase; }

private:
    using AsyncRequest = std::function<void()>;

    static Error ValidateConfig(const Config &aConfig);
    void         LoggingConfig();

    static Error HandleStateResponse(const coap::Response *aResponse, Error aError);

    static ByteArray GetActiveOperationalDatasetTlvs(uint16_t aDatasetFlags);
    static ByteArray GetPendingOperationalDatasetTlvs(uint16_t aDatasetFlags);

    static Error DecodeActiveOperationalDataset(ActiveOperationalDataset &aDataset, const coap::Response &aResponse);
    static Error DecodePendingOperationalDataset(PendingOperationalDataset &aDataset, const coap::Response &aResponse);
    static Error DecodeChannelMask(ChannelMask &aChannelMask, const ByteArray &aBuf);
    static Error EncodeActiveOperationalDataset(coap::Request &aRequest, const ActiveOperationalDataset &aDataset);
    static Error EncodePendingOperationalDataset(coap::Request &aRequest, const PendingOperationalDataset &aDataset);
    static Error EncodeChannelMask(ByteArray &aBuf, const ChannelMask &aChannelMask);

    static Error     DecodeBbrDataset(BbrDataset &aDataset, const coap::Response &aResponse);
    static Error     EncodeBbrDataset(coap::Request &aRequest, const BbrDataset &aDataset);
    static ByteArray GetBbrDatasetTlvs(uint16_t aDatasetFlags);

    static Error     DecodeCommissionerDataset(CommissionerDataset &aDataset, const coap::Response &aResponse);
    static Error     EncodeCommissionerDataset(coap::Request &aRequest, const CommissionerDataset &aDataset);
    static ByteArray GetCommissionerDatasetTlvs(uint16_t aDatasetFlags);

    void SendPetition(PetitionHandler aHandler);

    // Set @p aKeepAlive to false to resign the commissioner role.
    void SendKeepAlive(Timer &aTimer, bool aKeepAlive = true);

    Error SignRequest(coap::Request &aRequest, tlv::Scope aScope = tlv::Scope::kMeshCoP);

    Duration GetKeepAliveInterval() const { return std::chrono::seconds(mConfig.mKeepAliveInterval); };

    void SendProxyMessage(ErrorHandler aHandler, const std::string &aDstAddr, const std::string &aUriPath);

    void HandleDatasetChanged(const coap::Request &aRequest);
    void HandlePanIdConflict(const coap::Request &aRequest);
    void HandleEnergyReport(const coap::Request &aRequest);

    static Error MakeChannelMask(ByteArray &aBuf, uint32_t aChannelMask);

    void HandleRlyRx(const coap::Request &aRequest);

    void HandleJoinerSessionTimer(Timer &aTimer);

private:
    State    mState;
    uint16_t mSessionId; ///< The Commissioner Session ID.

private:
    /*
     * Implementation data.
     */

<<<<<<< HEAD
    struct event_base *mEventBase;
=======
    static constexpr uint32_t kMinKeepAliveInterval = 30;
    static constexpr uint32_t kMaxKeepAliveInterval = 45;

    CommissionerHandler &mCommissionerHandler;
    struct event_base *  mEventBase;
>>>>>>> f46d2b8e

    Config mConfig;

    Timer mKeepAliveTimer;

    coap::CoapSecure mBrClient;

    std::map<ByteArray, JoinerSession> mJoinerSessions;
    Timer                              mJoinerSessionTimer;

    coap::Resource mResourceUdpRx;
    coap::Resource mResourceRlyRx;

    ProxyClient mProxyClient;

    TokenManager mTokenManager;

    coap::Resource mResourceDatasetChanged;
    coap::Resource mResourcePanIdConflict;
    coap::Resource mResourceEnergyReport;
};

/*
 * CoAP message and tlv related utilities
 */
Error       AppendTlv(coap::Message &aMessage, const tlv::Tlv &aTlv);
Error       GetTlvSet(tlv::TlvSet &aTlvSet, const coap::Message &aMessage, tlv::Scope aScope = tlv::Scope::kMeshCoP);
tlv::TlvPtr GetTlv(tlv::Type aTlvType, const coap::Message &aMessage, tlv::Scope aScope = tlv::Scope::kMeshCoP);

} // namespace commissioner

} // namespace ot

#endif // OT_COMM_LIBRARY_COMMISSIONER_IMPL_HPP_<|MERGE_RESOLUTION|>--- conflicted
+++ resolved
@@ -234,6 +234,9 @@
     void HandleJoinerSessionTimer(Timer &aTimer);
 
 private:
+    static constexpr uint16_t kDefaultMmPort = 61631;
+    static constexpr uint16_t kDefaultMcPort = 49191;
+
     State    mState;
     uint16_t mSessionId; ///< The Commissioner Session ID.
 
@@ -242,15 +245,11 @@
      * Implementation data.
      */
 
-<<<<<<< HEAD
-    struct event_base *mEventBase;
-=======
     static constexpr uint32_t kMinKeepAliveInterval = 30;
     static constexpr uint32_t kMaxKeepAliveInterval = 45;
 
     CommissionerHandler &mCommissionerHandler;
     struct event_base *  mEventBase;
->>>>>>> f46d2b8e
 
     Config mConfig;
 
