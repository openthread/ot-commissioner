/*
 *    Copyright (c) 2019, The OpenThread Commissioner Authors.
 *    All rights reserved.
 *
 *    Redistribution and use in source and binary forms, with or without
 *    modification, are permitted provided that the following conditions are met:
 *    1. Redistributions of source code must retain the above copyright
 *       notice, this list of conditions and the following disclaimer.
 *    2. Redistributions in binary form must reproduce the above copyright
 *       notice, this list of conditions and the following disclaimer in the
 *       documentation and/or other materials provided with the distribution.
 *    3. Neither the name of the copyright holder nor the
 *       names of its contributors may be used to endorse or promote products
 *       derived from this software without specific prior written permission.
 *
 *    THIS SOFTWARE IS PROVIDED BY THE COPYRIGHT HOLDERS AND CONTRIBUTORS "AS IS"
 *    AND ANY EXPRESS OR IMPLIED WARRANTIES, INCLUDING, BUT NOT LIMITED TO, THE
 *    IMPLIED WARRANTIES OF MERCHANTABILITY AND FITNESS FOR A PARTICULAR PURPOSE
 *    ARE DISCLAIMED. IN NO EVENT SHALL THE COPYRIGHT HOLDER OR CONTRIBUTORS BE
 *    LIABLE FOR ANY DIRECT, INDIRECT, INCIDENTAL, SPECIAL, EXEMPLARY, OR
 *    CONSEQUENTIAL DAMAGES (INCLUDING, BUT NOT LIMITED TO, PROCUREMENT OF
 *    SUBSTITUTE GOODS OR SERVICES; LOSS OF USE, DATA, OR PROFITS; OR BUSINESS
 *    INTERRUPTION) HOWEVER CAUSED AND ON ANY THEORY OF LIABILITY, WHETHER IN
 *    CONTRACT, STRICT LIABILITY, OR TORT (INCLUDING NEGLIGENCE OR OTHERWISE)
 *    ARISING IN ANY WAY OUT OF THE USE OF THIS SOFTWARE, EVEN IF ADVISED OF THE
 *    POSSIBILITY OF SUCH DAMAGE.
 */

/**
 * @file
 *   The file implements Thread Network Data.
 */

#include <commissioner/network_data.hpp>

#include "common/address.hpp"
#include "common/error_macros.hpp"
#include "common/time.hpp"
#include "common/utils.hpp"

namespace ot {

namespace commissioner {

Timestamp Timestamp::Cur()
{
    Timestamp cur;
    auto      now = NowSinceEpoch<std::chrono::microseconds>().count();
    cur.mSeconds  = now / 1000000;
    cur.mTicks    = (now % 1000000) * (1 << 15) / 1000000;

    // Not an authoritive source
    cur.mU = 0;

    return cur;
}

Timestamp Timestamp::Decode(uint64_t aValue)
{
    Timestamp ret;
    ret.mSeconds = aValue >> 16;
    ret.mTicks   = (aValue & 0xFFFF) >> 1;
    ret.mU       = aValue & 0x01;
    return ret;
}

uint64_t Timestamp::Encode() const
{
    return (mSeconds << 16) | (mTicks << 1) | mU;
}

Error Ipv6PrefixFromString(ByteArray &aPrefix, const std::string &aStr)
{
    Error   error;
    size_t  slash;
    size_t  prefixLength;
    Address addr;

    slash = aStr.find('/');
    VerifyOrExit(slash != std::string::npos, error = ERROR_INVALID_ARGS("{} is not a valid IPv6 prefix", aStr));

    {
        char *endPtr = nullptr;
        prefixLength = strtoull(&aStr[slash + 1], &endPtr, 0);
        VerifyOrExit(endPtr != nullptr && endPtr > &aStr[slash + 1],
                     error = ERROR_INVALID_ARGS("{} is not a valid IPv6 prefix", aStr));
        VerifyOrExit(prefixLength <= 128, error = ERROR_INVALID_ARGS("{} is not a valid IPv6 prefix", aStr));
        prefixLength /= 8;
    }

    SuccessOrExit(error = addr.Set(aStr.substr(0, slash)));
    VerifyOrExit(addr.IsIpv6(), error = ERROR_INVALID_ARGS("{} is not a valid IPv6 prefix", aStr));

    aPrefix = addr.GetRaw();
    aPrefix.resize(prefixLength);

exit:
    return error;
}

std::string Ipv6PrefixToString(ByteArray aPrefix)
{
    auto        prefixLength = aPrefix.size() * 8;
    Address     addr;
    std::string ret;

    VerifyOrDie(aPrefix.size() <= 16);
    aPrefix.resize(16);
<<<<<<< HEAD

    Address addr;
    ASSERT_SUCCESS(addr.Set(aPrefix));

    std::string ret;
    return addr.ToString() + "/" + std::to_string(prefixLength);
=======
    SuccessOrDie(addr.Set(aPrefix));
    SuccessOrDie(addr.ToString(ret));
    return ret + "/" + std::to_string(prefixLength);
>>>>>>> f46d2b8e
}

} // namespace commissioner

} // namespace ot<|MERGE_RESOLUTION|>--- conflicted
+++ resolved
@@ -100,24 +100,15 @@
 
 std::string Ipv6PrefixToString(ByteArray aPrefix)
 {
-    auto        prefixLength = aPrefix.size() * 8;
-    Address     addr;
-    std::string ret;
+    VerifyOrDie(aPrefix.size() <= 16);
 
-    VerifyOrDie(aPrefix.size() <= 16);
+    auto prefixLength = aPrefix.size() * 8;
     aPrefix.resize(16);
-<<<<<<< HEAD
 
     Address addr;
-    ASSERT_SUCCESS(addr.Set(aPrefix));
+    SuccessOrDie(addr.Set(aPrefix));
 
-    std::string ret;
     return addr.ToString() + "/" + std::to_string(prefixLength);
-=======
-    SuccessOrDie(addr.Set(aPrefix));
-    SuccessOrDie(addr.ToString(ret));
-    return ret + "/" + std::to_string(prefixLength);
->>>>>>> f46d2b8e
 }
 
 } // namespace commissioner
