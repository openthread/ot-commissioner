/*
 *    Copyright (c) 2019, The OpenThread Commissioner Authors.
 *    All rights reserved.
 *
 *    Redistribution and use in source and binary forms, with or without
 *    modification, are permitted provided that the following conditions are met:
 *    1. Redistributions of source code must retain the above copyright
 *       notice, this list of conditions and the following disclaimer.
 *    2. Redistributions in binary form must reproduce the above copyright
 *       notice, this list of conditions and the following disclaimer in the
 *       documentation and/or other materials provided with the distribution.
 *    3. Neither the name of the copyright holder nor the
 *       names of its contributors may be used to endorse or promote products
 *       derived from this software without specific prior written permission.
 *
 *    THIS SOFTWARE IS PROVIDED BY THE COPYRIGHT HOLDERS AND CONTRIBUTORS "AS IS"
 *    AND ANY EXPRESS OR IMPLIED WARRANTIES, INCLUDING, BUT NOT LIMITED TO, THE
 *    IMPLIED WARRANTIES OF MERCHANTABILITY AND FITNESS FOR A PARTICULAR PURPOSE
 *    ARE DISCLAIMED. IN NO EVENT SHALL THE COPYRIGHT HOLDER OR CONTRIBUTORS BE
 *    LIABLE FOR ANY DIRECT, INDIRECT, INCIDENTAL, SPECIAL, EXEMPLARY, OR
 *    CONSEQUENTIAL DAMAGES (INCLUDING, BUT NOT LIMITED TO, PROCUREMENT OF
 *    SUBSTITUTE GOODS OR SERVICES; LOSS OF USE, DATA, OR PROFITS; OR BUSINESS
 *    INTERRUPTION) HOWEVER CAUSED AND ON ANY THEORY OF LIABILITY, WHETHER IN
 *    CONTRACT, STRICT LIABILITY, OR TORT (INCLUDING NEGLIGENCE OR OTHERWISE)
 *    ARISING IN ANY WAY OUT OF THE USE OF THIS SOFTWARE, EVEN IF ADVISED OF THE
 *    POSSIBILITY OF SUCH DAMAGE.
 */

/**
 * @file
 *   The file implements the Commissioner interface.
 */

#include "library/commissioner_impl.hpp"

#include "library/coap.hpp"
#include "library/cose.hpp"
#include "library/dtls.hpp"
#include "library/logging.hpp"
#include "library/openthread/bloom_filter.hpp"
#include "library/openthread/pbkdf2_cmac.hpp"
#include "library/openthread/sha256.hpp"
#include "library/uri.hpp"

namespace ot {

namespace commissioner {

<<<<<<< HEAD
static constexpr uint16_t kDefaultMmPort = 61631;

static constexpr uint32_t kMinKeepAliveInterval = 30;
static constexpr uint32_t kMaxKeepAliveInterval = 45;

static constexpr uint8_t kLocalExternalAddrMask = 1 << 1;

=======
>>>>>>> f46d2b8e
Error Commissioner::GeneratePSKc(ByteArray &        aPSKc,
                                 const std::string &aPassphrase,
                                 const std::string &aNetworkName,
                                 const ByteArray &  aExtendedPanId)
{
    Error             error;
    const std::string saltPrefix = "Thread";
    ByteArray         salt;

<<<<<<< HEAD
    VerifyOrExit((aPassphrase.size() >= kMinCommissionerPassphraseLength) &&
                     (aPassphrase.size() <= kMaxCommissionerPassPhraseLength),
                 error = ERROR_INVALID_ARGS("passphrase length={} exceeds range [{}, {}]", aPassphrase.size(),
                                            kMinCommissionerPassphraseLength, kMaxCommissionerPassPhraseLength));
    VerifyOrExit(aNetworkName.size() <= kMaxNetworkNameLength,
                 error = ERROR_INVALID_ARGS("network name length={} > {}", aNetworkName.size(), kMaxNetworkNameLength));
    VerifyOrExit(
        aExtendedPanId.size() == kExtendedPanIdLength,
        error = ERROR_INVALID_ARGS("extended PAN ID length={} != {}", aExtendedPanId.size(), kExtendedPanIdLength));
=======
    VerifyOrExit((aPassphrase.size() >= kMinCommissionerCredentialLength) &&
                     (aPassphrase.size() <= kMaxCommissionerCredentialLength),
                 error = Error::kInvalidArgs);
    VerifyOrExit(aNetworkName.size() <= kMaxNetworkNameLength, error = Error::kInvalidArgs);
    VerifyOrExit(aExtendedPanId.size() == kExtendedPanIdLength, error = Error::kInvalidArgs);
>>>>>>> f46d2b8e

    salt.insert(salt.end(), saltPrefix.begin(), saltPrefix.end());
    salt.insert(salt.end(), aExtendedPanId.begin(), aExtendedPanId.end());
    salt.insert(salt.end(), aNetworkName.begin(), aNetworkName.end());

    aPSKc.resize(kMaxPSKcLength);
    otPbkdf2Cmac(reinterpret_cast<const uint8_t *>(aPassphrase.data()), static_cast<uint16_t>(aPassphrase.size()),
                 salt.data(), static_cast<uint16_t>(salt.size()), 16384, static_cast<uint16_t>(aPSKc.size()),
                 aPSKc.data());

exit:
    return error;
}

ByteArray Commissioner::ComputeJoinerId(uint64_t aEui64)
{
    Sha256    sha256;
    uint8_t   hash[Sha256::kHashSize];
    ByteArray eui64;

    utils::Encode(eui64, aEui64);

    sha256.Start();
    sha256.Update(&eui64[0], eui64.size());
    sha256.Finish(hash);

    static_assert(sizeof(hash) >= kJoinerIdLength, "wrong crypto::Sha256::kHashSize value");

    ByteArray joinerId{hash, hash + kJoinerIdLength};
    joinerId[0] |= kLocalExternalAddrMask;
    return joinerId;
}

void Commissioner::AddJoiner(ByteArray &aSteeringData, const ByteArray &aJoinerId)
{
    if (aSteeringData.size() != kMaxSteeringDataLength)
    {
        aSteeringData.resize(kMaxSteeringDataLength);
        std::fill(aSteeringData.begin(), aSteeringData.end(), 0);
    }
    ComputeBloomFilter(aSteeringData, aJoinerId);
}

Error Commissioner::GetMeshLocalAddr(std::string &      aMeshLocalAddr,
                                     const std::string &aMeshLocalPrefix,
                                     uint16_t           aLocator16)
{
    static const size_t kThreadMeshLocalPrefixLength = 8;
    Error               error;
    ByteArray           rawAddr;
    Address             addr;

    SuccessOrExit(error = Ipv6PrefixFromString(rawAddr, aMeshLocalPrefix));
    VerifyOrExit(rawAddr.size() == kThreadMeshLocalPrefixLength,
                 error = ERROR_INVALID_ARGS("Thread Mesh local prefix length={} != {}", rawAddr.size(),
                                            kThreadMeshLocalPrefixLength));

    utils::Encode<uint16_t>(rawAddr, 0x0000);
    utils::Encode<uint16_t>(rawAddr, 0x00FF);
    utils::Encode<uint16_t>(rawAddr, 0xFE00);
    utils::Encode<uint16_t>(rawAddr, aLocator16);

    SuccessOrExit(addr.Set(rawAddr));
    aMeshLocalAddr = addr.ToString();

exit:
    return error;
}

CommissionerImpl::CommissionerImpl(CommissionerHandler &aHandler, struct event_base *aEventBase)
    : mState(State::kDisabled)
    , mSessionId(0)
    , mCommissionerHandler(aHandler)
    , mEventBase(aEventBase)
    , mKeepAliveTimer(mEventBase, [this](Timer &aTimer) { SendKeepAlive(aTimer); })
    , mBrClient(mEventBase)
    , mJoinerSessionTimer(mEventBase, [this](Timer &aTimer) { HandleJoinerSessionTimer(aTimer); })
    , mResourceUdpRx(uri::kUdpRx, [this](const coap::Request &aRequest) { mProxyClient.HandleUdpRx(aRequest); })
    , mResourceRlyRx(uri::kRelayRx, [this](const coap::Request &aRequest) { HandleRlyRx(aRequest); })
    , mProxyClient(mEventBase, mBrClient)
    , mTokenManager(mEventBase)
    , mResourceDatasetChanged(uri::kMgmtDatasetChanged,
                              [this](const coap::Request &aRequest) { HandleDatasetChanged(aRequest); })
    , mResourcePanIdConflict(uri::kMgmtPanidConflict,
                             [this](const coap::Request &aRequest) { HandlePanIdConflict(aRequest); })
    , mResourceEnergyReport(uri::kMgmtEdReport, [this](const coap::Request &aRequest) { HandleEnergyReport(aRequest); })
{
<<<<<<< HEAD
    ASSERT(mBrClient.AddResource(mResourceUdpRx).NoError());
    ASSERT(mBrClient.AddResource(mResourceRlyRx).NoError());
    ASSERT(mProxyClient.AddResource(mResourceDatasetChanged).NoError());
    ASSERT(mProxyClient.AddResource(mResourcePanIdConflict).NoError());
    ASSERT(mProxyClient.AddResource(mResourceEnergyReport).NoError());
}

CommissionerImpl::~CommissionerImpl()
{
    Stop();

    mProxyClient.RemoveResource(mResourceEnergyReport);
    mProxyClient.RemoveResource(mResourcePanIdConflict);
    mProxyClient.RemoveResource(mResourceDatasetChanged);
    mBrClient.RemoveResource(mResourceRlyRx);
    mBrClient.RemoveResource(mResourceUdpRx);
=======
    SuccessOrDie(mBrClient.AddResource(mResourceUdpRx));
    SuccessOrDie(mBrClient.AddResource(mResourceRlyRx));
    SuccessOrDie(mProxyClient.AddResource(mResourceDatasetChanged));
    SuccessOrDie(mProxyClient.AddResource(mResourcePanIdConflict));
    SuccessOrDie(mProxyClient.AddResource(mResourceEnergyReport));
>>>>>>> f46d2b8e
}

Error CommissionerImpl::Init(const Config &aConfig)
{
    Error error;

    SuccessOrExit(error = ValidateConfig(aConfig));
    mConfig = aConfig;

    InitLogger(aConfig.mLogger);
    LoggingConfig();

    SuccessOrExit(error = mBrClient.Init(GetDtlsConfig(mConfig)));

    if (IsCcmMode())
    {
        // It is not good to leave the token manager uninitialized in non-CCM mode.
        // TODO(wgtdkp): create TokenManager only in CCM Mode.
        SuccessOrExit(error = mTokenManager.Init(mConfig));
    }

exit:
    return error;
}

Error CommissionerImpl::ValidateConfig(const Config &aConfig)
{
    Error error;

    {
        tlv::Tlv commissionerIdTlv{tlv::Type::kCommissionerId, aConfig.mId};
        VerifyOrExit(!aConfig.mId.empty(), error = ERROR_INVALID_ARGS("commissioner ID is mandatory"));
        VerifyOrExit(commissionerIdTlv.IsValid(),
                     error = ERROR_INVALID_ARGS("{} is not a valid Commissioner ID", aConfig.mId));
    }

    VerifyOrExit(
        (aConfig.mKeepAliveInterval >= kMinKeepAliveInterval && aConfig.mKeepAliveInterval <= kMaxKeepAliveInterval),
        error = ERROR_INVALID_ARGS("keep-alive internal {} exceeds range [{}, {}]", aConfig.mKeepAliveInterval,
                                   kMinKeepAliveInterval, kMaxKeepAliveInterval));

    if (aConfig.mEnableCcm)
    {
        tlv::Tlv domainNameTlv{tlv::Type::kDomainName, aConfig.mDomainName};
        VerifyOrExit(!aConfig.mDomainName.empty(), error = ERROR_INVALID_ARGS("missing Domain Name for CCM network"));
        VerifyOrExit(domainNameTlv.IsValid(),
                     error = ERROR_INVALID_ARGS("Domain Name is too long (length={})", aConfig.mDomainName.size()));
        VerifyOrExit(!aConfig.mPrivateKey.empty(),
                     error = ERROR_INVALID_ARGS("missing Private Key file for CCM network"));
        VerifyOrExit(!aConfig.mCertificate.empty(),
                     error = ERROR_INVALID_ARGS("missing Certificate file for CCM network"));
        VerifyOrExit(!aConfig.mTrustAnchor.empty(),
                     error = ERROR_INVALID_ARGS("missing Trust Anchor file for CCM network"));
    }
    else
    {
        // Should we also enable setting PSKc from passphrase?
        VerifyOrExit(!aConfig.mPSKc.empty(), error = ERROR_INVALID_ARGS("missing PSKc for non-CCM network"));
        VerifyOrExit(aConfig.mPSKc.size() <= kMaxPSKcLength,
                     error = ERROR_INVALID_ARGS("PSKc is too long (length={})", aConfig.mPSKc.size()));
    }

exit:
<<<<<<< HEAD
    return error;
=======
    if (!error.empty())
    {
        LOG_WARN(LOG_REGION_CONFIG, "bad configuration: {}", error);
        return Error::kFailed;
    }
    else
    {
        return Error::kNone;
    }
>>>>>>> f46d2b8e
}

void CommissionerImpl::LoggingConfig()
{
    LOG_INFO(LOG_REGION_CONFIG, "Id = {}", mConfig.mId);
    LOG_INFO(LOG_REGION_CONFIG, "enable CCM = {}", mConfig.mEnableCcm);
    LOG_INFO(LOG_REGION_CONFIG, "domain name = {}", mConfig.mDomainName);
    LOG_INFO(LOG_REGION_CONFIG, "keep alive interval = {}", mConfig.mKeepAliveInterval);
    LOG_INFO(LOG_REGION_CONFIG, "enable DTLS debug logging = {}", mConfig.mEnableDtlsDebugLogging);
    LOG_INFO(LOG_REGION_CONFIG, "maximum connection number = {}", mConfig.mMaxConnectionNum);

    // Do not logging credentials
}

const Config &CommissionerImpl::GetConfig() const
{
    return mConfig;
}

<<<<<<< HEAD
void CommissionerImpl::SetJoinerInfoRequester(JoinerInfoRequester aJoinerInfoRequester)
{
    mJoinerInfoRequester = aJoinerInfoRequester;
}

void CommissionerImpl::SetCommissioningHandler(CommissioningHandler aCommissioningHandler)
{
    mCommissioningHandler = aCommissioningHandler;
}

Error CommissionerImpl::Start()
{
    Error error;

    LOG_INFO("event loop started in background thread");

    if (event_base_loop(mEventBase, EVLOOP_NO_EXIT_ON_EMPTY) != 0)
    {
        ExitNow(error = ERROR_IO_ERROR("starting event loop failed"));
    }

exit:
    return error;
}

// Stop the commissioner event loop.
void CommissionerImpl::Stop()
{
    event_base_loopbreak(mEventBase);
}

=======
>>>>>>> f46d2b8e
void CommissionerImpl::Petition(PetitionHandler aHandler, const std::string &aAddr, uint16_t aPort)
{
    Error error;

    auto onConnected = [this, aHandler](Error aError) {
        if (!aError.NoError())
        {
            aHandler(nullptr, aError);
        }
        else
        {
            LOG_DEBUG(LOG_REGION_MESHCOP, "DTLS connection to border agent succeed");
            SendPetition(aHandler);
        }
    };

<<<<<<< HEAD
    VerifyOrExit(!IsActive(), error = ERROR_INVALID_STATE("cannot petition when the commissioner is running"));

    LOG_DEBUG("starting petition: border agent = ({}, {})", aAddr, aPort);
=======
    LOG_DEBUG(LOG_REGION_MESHCOP, "starting petition: border agent = ({}, {})", aAddr, aPort);
>>>>>>> f46d2b8e

    if (mBrClient.IsConnected())
    {
        SendPetition(aHandler);
    }
    else
    {
        Connect(onConnected, aAddr, aPort);
    }

exit:
    if (!error.NoError())
    {
        aHandler(nullptr, error);
    }
}

void CommissionerImpl::Resign(ErrorHandler aHandler)
{
    if (IsActive())
    {
        SendKeepAlive(mKeepAliveTimer, false);
    }

    if (mKeepAliveTimer.IsRunning())
    {
        mKeepAliveTimer.Stop();
    }

    Disconnect();

    aHandler(ERROR_NONE);
}

void CommissionerImpl::Connect(ErrorHandler aHandler, const std::string &aAddr, uint16_t aPort)
{
    auto onConnected = [aHandler](const DtlsSession &, Error aError) { aHandler(aError); };
    mBrClient.Connect(onConnected, aAddr, aPort);
}

void CommissionerImpl::Disconnect()
{
    mBrClient.Disconnect(ERROR_CANCELLED("the CoAPs client was disconnected"));
}

uint16_t CommissionerImpl::GetSessionId() const
{
    return mSessionId;
}

State CommissionerImpl::GetState() const
{
    return mState;
}

bool CommissionerImpl::IsActive() const
{
    return GetState() == State::kActive;
}

bool CommissionerImpl::IsCcmMode() const
{
    return mConfig.mEnableCcm;
}

const std::string &CommissionerImpl::GetDomainName() const
{
    return mConfig.mDomainName;
}

void CommissionerImpl::AbortRequests()
{
    mProxyClient.AbortRequests();
    mBrClient.AbortRequests();
    if (IsCcmMode())
    {
        mTokenManager.AbortRequests();
    }
}

void CommissionerImpl::GetCommissionerDataset(Handler<CommissionerDataset> aHandler, uint16_t aDatasetFlags)
{
    Error         error;
    coap::Request request{coap::Type::kConfirmable, coap::Code::kPost};
    ByteArray     tlvTypes = GetCommissionerDatasetTlvs(aDatasetFlags);

    auto onResponse = [aHandler](const coap::Response *aResponse, Error aError) {
        Error               error;
        CommissionerDataset dataset;

        SuccessOrExit(error = aError);
        VerifyOrDie(aResponse != nullptr);

        VerifyOrExit(aResponse->GetCode() == coap::Code::kChanged,
                     error = ERROR_BAD_FORMAT("expect CoAP::CHANGED for MGMT_COMM_GET.rsp message"));

        SuccessOrExit(error = DecodeCommissionerDataset(dataset, *aResponse));

        aHandler(&dataset, error);

    exit:
        if (!error.NoError())
        {
            aHandler(nullptr, error);
        }
    };

    SuccessOrExit(error = request.SetUriPath(uri::kMgmtCommissionerGet));

    // If Get TLV is not present, get all Commissioner Dataset TLVs.
    if (!tlvTypes.empty())
    {
        SuccessOrExit(AppendTlv(request, {tlv::Type::kGet, tlvTypes}));
    }

    mBrClient.SendRequest(request, onResponse);

    LOG_DEBUG(LOG_REGION_MGMT, "sent MGMT_COMMISSIONER_GET.req");

exit:
    if (!error.NoError())
    {
        aHandler(nullptr, error);
    }
}

void CommissionerImpl::SetCommissionerDataset(ErrorHandler aHandler, const CommissionerDataset &aDataset)
{
    Error         error;
    coap::Request request{coap::Type::kConfirmable, coap::Code::kPost};

    auto onResponse = [aHandler](const coap::Response *aResponse, Error aError) {
        aHandler(HandleStateResponse(aResponse, aError));
    };

    VerifyOrExit(aDataset.mPresentFlags != 0, error = ERROR_INVALID_ARGS("empty Commissioner Dataset"));
    VerifyOrExit((aDataset.mPresentFlags & CommissionerDataset::kSessionIdBit) == 0,
                 error = ERROR_INVALID_ARGS("trying to set Commissioner Session ID which is read-only"));
    VerifyOrExit((aDataset.mPresentFlags & CommissionerDataset::kBorderAgentLocatorBit) == 0,
                 error = ERROR_INVALID_ARGS("trying to set Border Agent Locator which is read-only"));

    // TODO(wgtdkp): verify if every joiner UDP port differs from each other (required by Thread).
    //               Otherwise, this request may fail.

    SuccessOrExit(error = request.SetUriPath(uri::kMgmtCommissionerSet));
    SuccessOrExit(error = AppendTlv(request, {tlv::Type::kCommissionerSessionId, GetSessionId()}));
    SuccessOrExit(error = EncodeCommissionerDataset(request, aDataset));

    if (IsCcmMode())
    {
        SuccessOrExit(error = SignRequest(request));
    }

    mBrClient.SendRequest(request, onResponse);

    LOG_DEBUG(LOG_REGION_MGMT, "sent MGMT_COMMISSIONER_SET.req");

exit:
    if (!error.NoError())
    {
        aHandler(error);
    }
}

void CommissionerImpl::SetBbrDataset(ErrorHandler aHandler, const BbrDataset &aDataset)
{
    Error error;

    coap::Request request{coap::Type::kConfirmable, coap::Code::kPost};

    auto onResponse = [aHandler](const coap::Response *aResponse, Error aError) {
        aHandler(HandleStateResponse(aResponse, aError));
    };

    VerifyOrExit(IsCcmMode(), error = ERROR_INVALID_STATE("sending MGMT_BBR_SET.req is only valid in CCM mode"));
    VerifyOrExit((aDataset.mPresentFlags & BbrDataset::kRegistrarIpv6AddrBit) == 0,
                 error = ERROR_INVALID_ARGS("trying to set Registrar IPv6 Address which is read-only"));

    SuccessOrExit(error = request.SetUriPath(uri::kMgmtBbrSet));
    SuccessOrExit(error = AppendTlv(request, {tlv::Type::kCommissionerSessionId, GetSessionId()}));
    SuccessOrExit(error = EncodeBbrDataset(request, aDataset));

    if (IsCcmMode())
    {
        SuccessOrExit(error = SignRequest(request));
    }

    mBrClient.SendRequest(request, onResponse);

    LOG_DEBUG(LOG_REGION_MGMT, "sent MGMT_BBR_SET.req");

exit:
    if (!error.NoError())
    {
        aHandler(error);
    }
}

void CommissionerImpl::GetBbrDataset(Handler<BbrDataset> aHandler, uint16_t aDatasetFlags)
{
    Error error;

    coap::Request request{coap::Type::kConfirmable, coap::Code::kPost};
    ByteArray     datasetList = GetBbrDatasetTlvs(aDatasetFlags);

    auto onResponse = [aHandler](const coap::Response *aResponse, Error aError) {
        Error      error;
        BbrDataset dataset;

        SuccessOrExit(error = aError);
        VerifyOrExit(aResponse->GetCode() == coap::Code::kChanged,
                     error = ERROR_BAD_FORMAT("expect CoAP::CHANGED for MGMT_BBR_GET.rsp message"));

        SuccessOrExit(error = DecodeBbrDataset(dataset, *aResponse));

        aHandler(&dataset, error);

    exit:
        if (!error.NoError())
        {
            aHandler(nullptr, error);
        }
    };

    VerifyOrExit(IsCcmMode(), error = ERROR_INVALID_STATE("sending MGMT_BBR_GET.req is only valid in CCM mode"));

    SuccessOrExit(error = request.SetUriPath(uri::kMgmtBbrGet));

    if (!datasetList.empty())
    {
        SuccessOrExit(error = AppendTlv(request, {tlv::Type::kGet, datasetList}));
    }

    mBrClient.SendRequest(request, onResponse);

    LOG_DEBUG(LOG_REGION_MGMT, "sent MGMT_BBR_GET.req");

exit:
    if (!error.NoError())
    {
        aHandler(nullptr, error);
    }
}

void CommissionerImpl::GetActiveDataset(Handler<ActiveOperationalDataset> aHandler, uint16_t aDatasetFlags)
{
    Error         error;
    coap::Request request{coap::Type::kConfirmable, coap::Code::kPost};
    ByteArray     datasetList = GetActiveOperationalDatasetTlvs(aDatasetFlags);

    auto onResponse = [aHandler](const coap::Response *aResponse, Error aError) {
        Error                    error;
        ActiveOperationalDataset dataset;

        SuccessOrExit(error = aError);
        VerifyOrExit(aResponse->GetCode() == coap::Code::kChanged,
                     error = ERROR_BAD_FORMAT("expect CoAP::CHANGED for MGMT_ACTIVE_GET.rsp message"));

        SuccessOrExit(error = DecodeActiveOperationalDataset(dataset, *aResponse));
        VerifyOrExit(dataset.mPresentFlags & ActiveOperationalDataset::kActiveTimestampBit,
                     error = ERROR_BAD_FORMAT("Active Timestamp is not included in MGMT_ACTIVE_GET.rsp"));

        aHandler(&dataset, error);

    exit:
        if (!error.NoError())
        {
            aHandler(nullptr, error);
        }
    };

    SuccessOrExit(error = request.SetUriPath(uri::kMgmtActiveGet));
    if (!datasetList.empty())
    {
        SuccessOrExit(error = AppendTlv(request, {tlv::Type::kGet, datasetList}));
    }

    if (IsCcmMode())
    {
        SuccessOrExit(error = SignRequest(request));
    }

    mBrClient.SendRequest(request, onResponse);

    LOG_DEBUG(LOG_REGION_MGMT, "sent MGMT_ACTIVE_GET.req");

exit:
    if (!error.NoError())
    {
        aHandler(nullptr, error);
    }
}

void CommissionerImpl::SetActiveDataset(ErrorHandler aHandler, const ActiveOperationalDataset &aDataset)
{
    Error         error;
    coap::Request request{coap::Type::kConfirmable, coap::Code::kPost};

    auto onResponse = [aHandler](const coap::Response *aResponse, Error aError) {
        aHandler(HandleStateResponse(aResponse, aError));
    };

    VerifyOrExit(aDataset.mPresentFlags & ActiveOperationalDataset::kActiveTimestampBit,
                 error = ERROR_INVALID_ARGS("Active Timestamp is mandatory for an Active Operational Dataset"));

    // TLVs affect connectivity are not allowed.
    VerifyOrExit((aDataset.mPresentFlags & ActiveOperationalDataset::kChannelBit) == 0,
                 error = ERROR_INVALID_ARGS("Channel cannot be set with Active Operational Dataset, "
                                            "try setting with Pending Operational Dataset instead"));
    VerifyOrExit((aDataset.mPresentFlags & ActiveOperationalDataset::kPanIdBit) == 0,
                 error = ERROR_INVALID_ARGS("PAN ID cannot be set with Active Operational Dataset, "
                                            "try setting with Pending Operational Dataset instead"));
    VerifyOrExit((aDataset.mPresentFlags & ActiveOperationalDataset::kMeshLocalPrefixBit) == 0,
                 error = ERROR_INVALID_ARGS("Mesh-local Prefix cannot be set with Active Operational Dataset, "
                                            "try setting with Pending Operational Dataset instead"));
    VerifyOrExit((aDataset.mPresentFlags & ActiveOperationalDataset::kNetworkMasterKeyBit) == 0,
                 error = ERROR_INVALID_ARGS("Network Master Key cannot be set with Active Operational Dataset, "
                                            "try setting with Pending Operational Dataset instead"));

    SuccessOrExit(error = request.SetUriPath(uri::kMgmtActiveSet));
    SuccessOrExit(error = AppendTlv(request, {tlv::Type::kCommissionerSessionId, GetSessionId()}));
    SuccessOrExit(error = EncodeActiveOperationalDataset(request, aDataset));

    if (IsCcmMode())
    {
        SuccessOrExit(error = SignRequest(request));
    }

    mBrClient.SendRequest(request, onResponse);

    LOG_DEBUG(LOG_REGION_MGMT, "sent MGMT_ACTIVE_SET.req");

exit:
    if (!error.NoError())
    {
        aHandler(error);
    }
}

void CommissionerImpl::GetPendingDataset(Handler<PendingOperationalDataset> aHandler, uint16_t aDatasetFlags)
{
    Error         error;
    coap::Request request{coap::Type::kConfirmable, coap::Code::kPost};
    ByteArray     datasetList = GetPendingOperationalDatasetTlvs(aDatasetFlags);

    auto onResponse = [aHandler](const coap::Response *aResponse, Error aError) {
        Error                     error;
        PendingOperationalDataset dataset;

        SuccessOrExit(error = aError);
        VerifyOrExit(aResponse->GetCode() == coap::Code::kChanged,
                     error = ERROR_BAD_FORMAT("expect CoAP::CHANGED for MGMT_PENDING_GET.rsp message"));

        SuccessOrExit(error = DecodePendingOperationalDataset(dataset, *aResponse));
        VerifyOrExit(dataset.mPresentFlags | PendingOperationalDataset::kActiveTimestampBit,
                     error = ERROR_BAD_FORMAT("Active Timestamp is not included in MGMT_PENDING_GET.rsp"));
        VerifyOrExit(dataset.mPresentFlags | PendingOperationalDataset::kPendingTimestampBit,
                     error = ERROR_BAD_FORMAT("Pending Timestamp is not included in MGMT_PENDING_GET.rsp"));
        VerifyOrExit(dataset.mPresentFlags | PendingOperationalDataset::kDelayTimerBit,
                     error = ERROR_BAD_FORMAT("Delay Timer is not included in MGMT_PENDING_GET.rsp"));

        aHandler(&dataset, error);

    exit:
        if (!error.NoError())
        {
            aHandler(nullptr, error);
        }
    };

    SuccessOrExit(error = request.SetUriPath(uri::kMgmtPendingGet));
    if (!datasetList.empty())
    {
        SuccessOrExit(error = AppendTlv(request, {tlv::Type::kGet, datasetList}));
    }

    if (IsCcmMode())
    {
        SuccessOrExit(error = SignRequest(request));
    }

    mBrClient.SendRequest(request, onResponse);

    LOG_DEBUG(LOG_REGION_MGMT, "sent MGMT_PENDING_GET.req");

exit:
    if (!error.NoError())
    {
        aHandler(nullptr, error);
    }
}

void CommissionerImpl::SetPendingDataset(ErrorHandler aHandler, const PendingOperationalDataset &aDataset)
{
    Error         error;
    coap::Request request{coap::Type::kConfirmable, coap::Code::kPost};

    auto onResponse = [aHandler](const coap::Response *aResponse, Error aError) {
        aHandler(HandleStateResponse(aResponse, aError));
    };

    VerifyOrExit(aDataset.mPresentFlags & PendingOperationalDataset::kActiveTimestampBit,
                 error = ERROR_INVALID_ARGS("Active Timestamp is mandatory for a Pending Operational Dataset"));

    VerifyOrExit(aDataset.mPresentFlags & PendingOperationalDataset::kPendingTimestampBit,
                 error = ERROR_INVALID_ARGS("Pending Timestamp is mandatory for a Pending Operational Dataset"));
    VerifyOrExit(aDataset.mPresentFlags & PendingOperationalDataset::kDelayTimerBit,
                 error = ERROR_INVALID_ARGS("Delay Timer is mandatory for a Pending Operational Dataset"));

    SuccessOrExit(error = request.SetUriPath(uri::kMgmtPendingSet));
    SuccessOrExit(error = AppendTlv(request, {tlv::Type::kCommissionerSessionId, GetSessionId()}));
    SuccessOrExit(error = EncodePendingOperationalDataset(request, aDataset));

    if (IsCcmMode())
    {
        SuccessOrExit(error = SignRequest(request));
    }

    mBrClient.SendRequest(request, onResponse);

    LOG_DEBUG(LOG_REGION_MGMT, "sent MGMT_PENDING_SET.req");

exit:
    if (!error.NoError())
    {
        aHandler(error);
    }
}

void CommissionerImpl::SetSecurePendingDataset(ErrorHandler                     aHandler,
                                               const std::string &              aPbbrAddr,
                                               uint32_t                         aMaxRetrievalTimer,
                                               const PendingOperationalDataset &aDataset)
{
    Error         error;
    Address       dstAddr;
    ByteArray     secureDissemination;
    std::string   uri = "coaps://[" + aPbbrAddr + "]" + uri::kMgmtPendingGet;
    coap::Request request{coap::Type::kConfirmable, coap::Code::kPost};

    auto onResponse = [aHandler](const coap::Response *aResponse, Error aError) {
        aHandler(HandleStateResponse(aResponse, aError));
    };

    VerifyOrExit(IsCcmMode(),
                 error = ERROR_INVALID_STATE("sending MGMT_SEC_PENDING_SET.req is only valid in CCM mode"));

    // Delay timer is mandatory.
    VerifyOrExit(aDataset.mPresentFlags & PendingOperationalDataset::kDelayTimerBit,
                 error = ERROR_INVALID_ARGS("Delay Timer is mandatory for a Secure Pending Operational Dataset"));

    SuccessOrExit(error = dstAddr.Set(aPbbrAddr));

    SuccessOrExit(error = request.SetUriPath(uri::kMgmtSecPendingSet));
    SuccessOrExit(error = AppendTlv(request, {tlv::Type::kCommissionerSessionId, GetSessionId()}));

    utils::Encode(secureDissemination, aDataset.mPendingTimestamp.Encode());
    utils::Encode(secureDissemination, aMaxRetrievalTimer);
    secureDissemination.insert(secureDissemination.end(), uri.begin(), uri.end());
    SuccessOrExit(error = AppendTlv(request, {tlv::Type::kSecureDissemination, secureDissemination}));

    SuccessOrExit(error = EncodePendingOperationalDataset(request, aDataset));

    if (IsCcmMode())
    {
        SuccessOrExit(error = SignRequest(request));
    }

    mProxyClient.SendRequest(request, onResponse, dstAddr, kDefaultMmPort);

    LOG_DEBUG(LOG_REGION_MGMT, "sent MGMT_SEC_PENDING_SET.req");

exit:
    if (!error.NoError())
    {
        aHandler(error);
    }
}

void CommissionerImpl::CommandReenroll(ErrorHandler aHandler, const std::string &aDstAddr)
{
    SendProxyMessage(aHandler, aDstAddr, uri::kMgmtReenroll);
}

void CommissionerImpl::CommandDomainReset(ErrorHandler aHandler, const std::string &aDstAddr)
{
    SendProxyMessage(aHandler, aDstAddr, uri::kMgmtDomainReset);
}

void CommissionerImpl::CommandMigrate(ErrorHandler       aHandler,
                                      const std::string &aDstAddr,
                                      const std::string &aDstNetworkName)
{
    Error         error;
    Address       dstAddr;
    coap::Request request{coap::Type::kConfirmable, coap::Code::kPost};

    auto onResponse = [aHandler](const coap::Response *aResponse, Error aError) {
        Error error;

        SuccessOrExit(error = aError);
        VerifyOrExit(aResponse->GetCode() != coap::Code::kUnauthorized,
                     error = ERROR_SECURITY("response code is CoAP::UNAUTHORIZED"));
        VerifyOrExit(aResponse->GetCode() == coap::Code::kChanged,
                     error = ERROR_BAD_FORMAT("expect response code as CoAP::CHANGED"));

        if (!aResponse->GetPayload().empty())
        {
            auto stateTlv = GetTlv(tlv::Type::kState, *aResponse);
            VerifyOrExit(stateTlv != nullptr, error = ERROR_BAD_FORMAT("no valid State TLV found in response"));
            VerifyOrExit(stateTlv->GetValueAsInt8() == tlv::kStateAccept,
                         error = ERROR_REJECTED("request was rejected by peer"));
        }

    exit:
        aHandler(error);
    };

    VerifyOrExit(IsCcmMode(), error = ERROR_INVALID_STATE("Migrating a Device is only valid in CCM Mode"));

    SuccessOrExit(error = dstAddr.Set(aDstAddr));
    VerifyOrExit(aDstNetworkName.size() <= kMaxNetworkNameLength,
                 error =
                     ERROR_INVALID_ARGS("Network Name length={} > {}", aDstNetworkName.size(), kMaxNetworkNameLength));

    SuccessOrExit(error = request.SetUriPath(uri::kMgmtNetMigrate));
    SuccessOrExit(error = AppendTlv(request, {tlv::Type::kCommissionerSessionId, GetSessionId()}));
    SuccessOrExit(error = AppendTlv(request, {tlv::Type::kNetworkName, aDstNetworkName}));

    if (IsCcmMode())
    {
        SuccessOrExit(error = SignRequest(request));
    }

    mProxyClient.SendRequest(request, onResponse, dstAddr, kDefaultMmPort);

    LOG_DEBUG(LOG_REGION_MGMT, "sent MGMT_NET_MIGRATE.req");

exit:
    if (!error.NoError())
    {
        aHandler(error);
    }
}

void CommissionerImpl::RegisterMulticastListener(Handler<uint8_t>                aHandler,
                                                 const std::string &             aPbbrAddr,
                                                 const std::vector<std::string> &aMulticastAddrList,
                                                 uint32_t                        aTimeout)
{
    Error     error;
    Address   dstAddr;
    Address   multicastAddr;
    ByteArray rawAddresses;

    coap::Request request{coap::Type::kConfirmable, coap::Code::kPost};

    auto onResponse = [aHandler](const coap::Response *aResponse, Error aError) {
        Error       error;
        tlv::TlvPtr statusTlv = nullptr;
        uint8_t     status;

        SuccessOrExit(error = aError);
        VerifyOrExit(aResponse->GetCode() != coap::Code::kUnauthorized,
                     error = ERROR_SECURITY("response code is CoAP::UNAUTHORIZED"));
        VerifyOrExit(aResponse->GetCode() == coap::Code::kChanged,
                     error = ERROR_BAD_FORMAT("expect response code as CoAP::CHANGED"));

        statusTlv = GetTlv(tlv::Type::kThreadStatus, *aResponse, tlv::Scope::kThread);
        VerifyOrExit(statusTlv != nullptr, error = ERROR_BAD_FORMAT("no valid State TLV found in response"));

        status = statusTlv->GetValueAsUint8();
        aHandler(&status, error);

    exit:
        if (!error.NoError())
        {
            aHandler(nullptr, error);
        }
    };

    SuccessOrExit(error = dstAddr.Set(aPbbrAddr));
    VerifyOrExit(!aMulticastAddrList.empty(), error = ERROR_INVALID_ARGS("Multicast Address List cannot be empty"));

    for (const auto &addr : aMulticastAddrList)
    {
        SuccessOrExit(error = multicastAddr.Set(addr));
        VerifyOrExit(multicastAddr.IsIpv6() && multicastAddr.IsMulticast(),
                     error = ERROR_INVALID_ARGS("{} is not a valid IPv6 multicast address", multicastAddr.ToString()));
        rawAddresses.insert(rawAddresses.end(), multicastAddr.GetRaw().begin(), multicastAddr.GetRaw().end());
    }

    SuccessOrExit(error = request.SetUriPath(uri::kMlr));
    SuccessOrExit(
        error = AppendTlv(request, {tlv::Type::kThreadCommissionerSessionId, GetSessionId(), tlv::Scope::kThread}));
    SuccessOrExit(error = AppendTlv(request, {tlv::Type::kThreadTimeout, aTimeout, tlv::Scope::kThread}));
    SuccessOrExit(error = AppendTlv(request, {tlv::Type::kThreadIpv6Addresses, rawAddresses, tlv::Scope::kThread}));

    if (IsCcmMode())
    {
        SuccessOrExit(error = SignRequest(request));
    }

    mProxyClient.SendRequest(request, onResponse, dstAddr, kDefaultMmPort);

    LOG_DEBUG(LOG_REGION_MGMT, "sent MLR.req");

exit:
    if (!error.NoError())
    {
        aHandler(nullptr, error);
    }
}

void CommissionerImpl::AnnounceBegin(ErrorHandler       aHandler,
                                     uint32_t           aChannelMask,
                                     uint8_t            aCount,
                                     uint16_t           aPeriod,
                                     const std::string &aDstAddr)
{
    Error         error;
    Address       dstAddr;
    ByteArray     channelMask;
    coap::Request request{coap::Type::kConfirmable, coap::Code::kPost};

    auto onResponse = [aHandler](const coap::Response *aResponse, Error aError) {
        Error error;

        SuccessOrExit(error = aError);
        VerifyOrExit(aResponse->GetCode() != coap::Code::kUnauthorized,
                     error = ERROR_SECURITY("response code is CoAP::UNAUTHORIZED"));
        VerifyOrExit(aResponse->GetCode() == coap::Code::kChanged,
                     error = ERROR_BAD_FORMAT("expect response code as CoAP::CHANGED"));

    exit:
        aHandler(error);
    };

    SuccessOrExit(error = dstAddr.Set(aDstAddr));

    if (dstAddr.IsMulticast())
    {
        request.SetType(coap::Type::kNonConfirmable);
    }

    SuccessOrExit(error = request.SetUriPath(uri::kMgmtAnnounceBegin));
    SuccessOrExit(error = AppendTlv(request, {tlv::Type::kCommissionerSessionId, GetSessionId()}));
    SuccessOrExit(error = MakeChannelMask(channelMask, aChannelMask));
    SuccessOrExit(error = AppendTlv(request, {tlv::Type::kChannelMask, channelMask}));
    SuccessOrExit(error = AppendTlv(request, {tlv::Type::kCount, aCount}));
    SuccessOrExit(error = AppendTlv(request, {tlv::Type::kPeriod, aPeriod}));

    if (IsCcmMode())
    {
        SuccessOrExit(error = SignRequest(request));
    }

    mProxyClient.SendRequest(request, onResponse, dstAddr, kDefaultMmPort);

exit:
    if (!error.NoError() || request.IsNonConfirmable())
    {
        aHandler(error);
    }
}

void CommissionerImpl::PanIdQuery(ErrorHandler       aHandler,
                                  uint32_t           aChannelMask,
                                  uint16_t           aPanId,
                                  const std::string &aDstAddr)
{
    Error         error;
    Address       dstAddr;
    ByteArray     channelMask;
    coap::Request request{coap::Type::kConfirmable, coap::Code::kPost};

    auto onResponse = [aHandler](const coap::Response *aResponse, Error aError) {
        Error error;

        SuccessOrExit(error = aError);
        VerifyOrExit(aResponse->GetCode() != coap::Code::kUnauthorized,
                     error = ERROR_SECURITY("response code is CoAP::UNAUTHORIZED"));
        VerifyOrExit(aResponse->GetCode() == coap::Code::kChanged,
                     error = ERROR_BAD_FORMAT("expect response code as CoAP::CHANGED"));

    exit:
        aHandler(error);
    };

    SuccessOrExit(error = dstAddr.Set(aDstAddr));

    if (dstAddr.IsMulticast())
    {
        request.SetType(coap::Type::kNonConfirmable);
    }

    SuccessOrExit(error = request.SetUriPath(uri::kMgmtPanidQuery));
    SuccessOrExit(error = AppendTlv(request, {tlv::Type::kCommissionerSessionId, GetSessionId()}));
    SuccessOrExit(error = MakeChannelMask(channelMask, aChannelMask));
    SuccessOrExit(error = AppendTlv(request, {tlv::Type::kChannelMask, channelMask}));
    SuccessOrExit(error = AppendTlv(request, {tlv::Type::kPanId, aPanId}));

    if (IsCcmMode())
    {
        SuccessOrExit(error = SignRequest(request));
    }

    mProxyClient.SendRequest(request, onResponse, dstAddr, kDefaultMmPort);

exit:
    if (!error.NoError() || request.IsNonConfirmable())
    {
        aHandler(error);
    }
}

void CommissionerImpl::EnergyScan(ErrorHandler       aHandler,
                                  uint32_t           aChannelMask,
                                  uint8_t            aCount,
                                  uint16_t           aPeriod,
                                  uint16_t           aScanDuration,
                                  const std::string &aDstAddr)
{
    Error         error;
    Address       dstAddr;
    ByteArray     channelMask;
    coap::Request request{coap::Type::kConfirmable, coap::Code::kPost};

    auto onResponse = [aHandler](const coap::Response *aResponse, Error aError) {
        Error error;

        SuccessOrExit(error = aError);
        VerifyOrExit(aResponse->GetCode() != coap::Code::kUnauthorized,
                     error = ERROR_SECURITY("response code is CoAP::UNAUTHORIZED"));
        VerifyOrExit(aResponse->GetCode() == coap::Code::kChanged,
                     error = ERROR_BAD_FORMAT("expect response code as CoAP::CHANGED"));

    exit:
        aHandler(error);
    };

    SuccessOrExit(error = dstAddr.Set(aDstAddr));

    if (dstAddr.IsMulticast())
    {
        request.SetType(coap::Type::kNonConfirmable);
    }

    SuccessOrExit(error = request.SetUriPath(uri::kMgmtEdScan));
    SuccessOrExit(error = AppendTlv(request, {tlv::Type::kCommissionerSessionId, GetSessionId()}));
    SuccessOrExit(error = MakeChannelMask(channelMask, aChannelMask));
    SuccessOrExit(error = AppendTlv(request, {tlv::Type::kChannelMask, channelMask}));
    SuccessOrExit(error = AppendTlv(request, {tlv::Type::kCount, aCount}));
    SuccessOrExit(error = AppendTlv(request, {tlv::Type::kPeriod, aPeriod}));
    SuccessOrExit(error = AppendTlv(request, {tlv::Type::kScanDuration, aScanDuration}));

    if (IsCcmMode())
    {
        SuccessOrExit(error = SignRequest(request));
    }

    mProxyClient.SendRequest(request, onResponse, dstAddr, kDefaultMmPort);

exit:
    if (!error.NoError() || request.IsNonConfirmable())
    {
        aHandler(error);
    }
}

void CommissionerImpl::RequestToken(Handler<ByteArray> aHandler, const std::string &aAddr, uint16_t aPort)
{
    if (!IsCcmMode())
    {
        aHandler(nullptr, ERROR_INVALID_STATE("requesting COM_TOK is only valid in CCM Mode"));
    }
    else
    {
        mTokenManager.RequestToken(aHandler, aAddr, aPort);
    }
}

Error CommissionerImpl::SetToken(const ByteArray &aSignedToken, const ByteArray &aSignerCert)
{
    Error error;

    VerifyOrExit(IsCcmMode(), error = ERROR_INVALID_STATE("setting COM_TOK in only valid in CCM Mode"));

    error = mTokenManager.SetToken(aSignedToken, aSignerCert);

exit:
    return error;
}

void CommissionerImpl::SendPetition(PetitionHandler aHandler)
{
    Error         error;
    coap::Request request{coap::Type::kConfirmable, coap::Code::kPost};

    auto onResponse = [this, aHandler](const coap::Response *aResponse, Error aError) {
        Error       error;
        tlv::TlvSet tlvSet;
        tlv::TlvPtr stateTlv          = nullptr;
        tlv::TlvPtr sessionIdTlv      = nullptr;
        tlv::TlvPtr commissionerIdTlv = nullptr;
        std::string existingCommissionerId;

        SuccessOrExit(error = aError);

        VerifyOrExit(aResponse->GetCode() == coap::Code::kChanged,
                     error = ERROR_BAD_FORMAT("expect response code as CoAP::CHANGED"));

        SuccessOrExit(error = GetTlvSet(tlvSet, *aResponse));

        stateTlv = tlvSet[tlv::Type::kState];
        VerifyOrExit(stateTlv != nullptr, error = ERROR_BAD_FORMAT("no valid State TLV found in response"));
        if (stateTlv->GetValueAsInt8() != tlv::kStateAccept)
        {
            commissionerIdTlv = tlvSet[tlv::Type::kCommissionerId];
            if (commissionerIdTlv != nullptr && commissionerIdTlv->IsValid())
            {
                existingCommissionerId = commissionerIdTlv->GetValueAsString();
            }
            ExitNow(error = ERROR_REJECTED("petition was rejected"));
        }

        sessionIdTlv = tlvSet[tlv::Type::kCommissionerSessionId];
        VerifyOrExit(sessionIdTlv != nullptr,
                     error = ERROR_BAD_FORMAT("no valid Commissioner Session TLV found in response"));

        mSessionId = sessionIdTlv->GetValueAsUint16();
        mState     = State::kActive;
        mKeepAliveTimer.Start(GetKeepAliveInterval());

        LOG_INFO(LOG_REGION_MESHCOP, "petition succeed, start keep-alive timer with {} seconds",
                 GetKeepAliveInterval().count() / 1000);

    exit:
        if (!error.NoError())
        {
            mState = State::kDisabled;
        }
        aHandler(existingCommissionerId.empty() ? nullptr : &existingCommissionerId, error);
    };

    VerifyOrExit(mState == State::kDisabled,
                 error = ERROR_INVALID_STATE("cannot petition when the commissioner is running"));

    SuccessOrExit(error = request.SetUriPath(uri::kPetitioning));
    SuccessOrExit(error = AppendTlv(request, {tlv::Type::kCommissionerId, mConfig.mId}));

    if (IsCcmMode())
    {
        SuccessOrExit(error = SignRequest(request));
    }

    mState = State::kPetitioning;

    mBrClient.SendRequest(request, onResponse);

    LOG_DEBUG(LOG_REGION_MESHCOP, "sent petition request");

exit:
    if (!error.NoError())
    {
        aHandler(nullptr, error);
    }
}

void CommissionerImpl::SendKeepAlive(Timer &, bool aKeepAlive)
{
    Error         error;
    coap::Request request{coap::Type::kConfirmable, coap::Code::kPost};
    auto          state = (aKeepAlive ? tlv::kStateAccept : tlv::kStateReject);

    auto onResponse = [this](const coap::Response *aResponse, Error aError) {
        Error error = HandleStateResponse(aResponse, aError);

        if (error.NoError())
        {
            mKeepAliveTimer.Start(GetKeepAliveInterval());
            LOG_INFO(LOG_REGION_MESHCOP, "keep alive message accepted, keep-alive timer restarted");
        }
        else
        {
            mState = State::kDisabled;
            Resign([](Error) {});

<<<<<<< HEAD
            // TODO(wgtdkp): notify user that we are rejected.
            LOG_WARN("keep-alive message failed: {}", error.ToString());
=======
            LOG_WARN(LOG_REGION_MESHCOP, "keep alive message rejected: {}", ErrorToString(error));
>>>>>>> f46d2b8e
        }

        mCommissionerHandler.OnKeepAliveResponse(error);
    };

    VerifyOrExit(IsActive(),
                 error = ERROR_INVALID_STATE("cannot send keep-alive message the commissioner is not active"));

    SuccessOrExit(error = request.SetUriPath(uri::kKeepAlive));
    SuccessOrExit(error = AppendTlv(request, {tlv::Type::kState, state}));
    SuccessOrExit(error = AppendTlv(request, {tlv::Type::kCommissionerSessionId, GetSessionId()}));

    if (IsCcmMode())
    {
        SuccessOrExit(error = SignRequest(request));
    }

    mKeepAliveTimer.Start(GetKeepAliveInterval());

    mBrClient.SendRequest(request, onResponse);

    LOG_DEBUG(LOG_REGION_MESHCOP, "sent keep alive message: keepAlive={}", aKeepAlive);

exit:
    if (!error.NoError())
    {
<<<<<<< HEAD
        LOG_WARN("sending keep alive message failed: {}", error.ToString());
=======
        LOG_WARN(LOG_REGION_MESHCOP, "sending keep alive message failed: {}", ErrorToString(error));
>>>>>>> f46d2b8e
    }
}

Error CommissionerImpl::SignRequest(coap::Request &aRequest, tlv::Scope aScope)
{
    Error     error;
    ByteArray signature;

    ASSERT(IsCcmMode());

    SuccessOrExit(error = mTokenManager.SignMessage(signature, aRequest));

    SuccessOrExit(error = AppendTlv(aRequest, {tlv::Type::kCommissionerToken, mTokenManager.GetToken(), aScope}));
    SuccessOrExit(error = AppendTlv(aRequest, {tlv::Type::kCommissionerSignature, signature, aScope}));

exit:
    return error;
}

Error AppendTlv(coap::Message &aMessage, const tlv::Tlv &aTlv)
{
    Error     error;
    ByteArray buf;

    VerifyOrExit(aTlv.IsValid(),
                 error = ERROR_INVALID_ARGS("the tlv(type={}) is in bad format", utils::to_underlying(aTlv.GetType())));

    aTlv.Serialize(buf);
    aMessage.Append(buf);

exit:
    return error;
}

Error GetTlvSet(tlv::TlvSet &aTlvSet, const coap::Message &aMessage, tlv::Scope aScope)
{
    return tlv::GetTlvSet(aTlvSet, aMessage.GetPayload(), aScope);
}

tlv::TlvPtr GetTlv(tlv::Type aTlvType, const coap::Message &aMessage, tlv::Scope aScope)
{
    return tlv::GetTlv(aTlvType, aMessage.GetPayload(), aScope);
}

Error CommissionerImpl::HandleStateResponse(const coap::Response *aResponse, Error aError)
{
    Error       error;
    tlv::TlvPtr stateTlv = nullptr;

    SuccessOrExit(error = aError);
    VerifyOrExit(aResponse->GetCode() != coap::Code::kUnauthorized,
                 error = ERROR_SECURITY("response code is CoAP::UNAUTHORIZED"));
    VerifyOrExit(aResponse->GetCode() == coap::Code::kChanged,
                 error = ERROR_BAD_FORMAT("expect response code as CoAP::CHANGED"));
    VerifyOrExit((stateTlv = GetTlv(tlv::Type::kState, *aResponse)) != nullptr,
                 error = ERROR_BAD_FORMAT("no valid State TLV found in response"));
    VerifyOrExit(stateTlv->GetValueAsInt8() == tlv::kStateAccept,
                 error = ERROR_REJECTED("the request was rejected by peer"));

exit:
    return error;
}

static void inline EncodeTlvType(ByteArray &aBuf, tlv::Type aTlvType)
{
    aBuf.emplace_back(utils::to_underlying(aTlvType));
}

ByteArray CommissionerImpl::GetActiveOperationalDatasetTlvs(uint16_t aDatasetFlags)
{
    ByteArray tlvTypes;

    if (aDatasetFlags & ActiveOperationalDataset::kActiveTimestampBit)
    {
        EncodeTlvType(tlvTypes, tlv::Type::kActiveTimestamp);
    }
    if (aDatasetFlags & ActiveOperationalDataset::kChannelBit)
    {
        EncodeTlvType(tlvTypes, tlv::Type::kChannel);
    }
    if (aDatasetFlags & ActiveOperationalDataset::kChannelMaskBit)
    {
        EncodeTlvType(tlvTypes, tlv::Type::kChannelMask);
    }
    if (aDatasetFlags & ActiveOperationalDataset::kExtendedPanIdBit)
    {
        EncodeTlvType(tlvTypes, tlv::Type::kExtendedPanId);
    }
    if (aDatasetFlags & ActiveOperationalDataset::kMeshLocalPrefixBit)
    {
        EncodeTlvType(tlvTypes, tlv::Type::kNetworkMeshLocalPrefix);
    }
    if (aDatasetFlags & ActiveOperationalDataset::kNetworkMasterKeyBit)
    {
        EncodeTlvType(tlvTypes, tlv::Type::kNetworkMasterKey);
    }
    if (aDatasetFlags & ActiveOperationalDataset::kNetworkNameBit)
    {
        EncodeTlvType(tlvTypes, tlv::Type::kNetworkName);
    }
    if (aDatasetFlags & ActiveOperationalDataset::kPanIdBit)
    {
        EncodeTlvType(tlvTypes, tlv::Type::kPanId);
    }
    if (aDatasetFlags & ActiveOperationalDataset::kPSKcBit)
    {
        EncodeTlvType(tlvTypes, tlv::Type::kPSKc);
    }
    if (aDatasetFlags & ActiveOperationalDataset::kSecurityPolicyBit)
    {
        EncodeTlvType(tlvTypes, tlv::Type::kSecurityPolicy);
    }

    return tlvTypes;
}

ByteArray CommissionerImpl::GetPendingOperationalDatasetTlvs(uint16_t aDatasetFlags)
{
    auto tlvTypes = GetActiveOperationalDatasetTlvs(aDatasetFlags);

    if (aDatasetFlags & PendingOperationalDataset::kDelayTimerBit)
    {
        EncodeTlvType(tlvTypes, tlv::Type::kDelayTimer);
    }
    if (aDatasetFlags & PendingOperationalDataset::kPendingTimestampBit)
    {
        EncodeTlvType(tlvTypes, tlv::Type::kPendingTimestamp);
    }

    return tlvTypes;
}

Error CommissionerImpl::DecodeActiveOperationalDataset(ActiveOperationalDataset &aDataset,
                                                       const coap::Response &    aResponse)
{
    Error                    error;
    tlv::TlvSet              tlvSet;
    ActiveOperationalDataset dataset;

    // Clear all data fields
    dataset.mPresentFlags = 0;

    SuccessOrExit(error = GetTlvSet(tlvSet, aResponse));

    if (auto activeTimeStamp = tlvSet[tlv::Type::kActiveTimestamp])
    {
        uint64_t value;
        value                    = utils::Decode<uint64_t>(activeTimeStamp->GetValue());
        dataset.mActiveTimestamp = Timestamp::Decode(value);
        dataset.mPresentFlags |= ActiveOperationalDataset::kActiveTimestampBit;
    }

    if (auto channel = tlvSet[tlv::Type::kChannel])
    {
        dataset.mChannel.mPage   = channel->GetValue()[0];
        dataset.mChannel.mNumber = utils::Decode<uint16_t>(&channel->GetValue()[1]);
        dataset.mPresentFlags |= ActiveOperationalDataset::kChannelBit;
    }

    if (auto channelMask = tlvSet[tlv::Type::kChannelMask])
    {
        SuccessOrExit(DecodeChannelMask(dataset.mChannelMask, channelMask->GetValue()));
        dataset.mPresentFlags |= ActiveOperationalDataset::kChannelMaskBit;
    }

    if (auto extendedPanId = tlvSet[tlv::Type::kExtendedPanId])
    {
        dataset.mExtendedPanId = extendedPanId->GetValue();
        dataset.mPresentFlags |= ActiveOperationalDataset::kExtendedPanIdBit;
    }

    if (auto meshLocalPrefix = tlvSet[tlv::Type::kNetworkMeshLocalPrefix])
    {
        dataset.mMeshLocalPrefix = meshLocalPrefix->GetValue();
        dataset.mPresentFlags |= ActiveOperationalDataset::kMeshLocalPrefixBit;
    }

    if (auto networkMasterKey = tlvSet[tlv::Type::kNetworkMasterKey])
    {
        dataset.mNetworkMasterKey = networkMasterKey->GetValue();
        dataset.mPresentFlags |= ActiveOperationalDataset::kNetworkMasterKeyBit;
    }

    if (auto networkName = tlvSet[tlv::Type::kNetworkName])
    {
        dataset.mNetworkName = networkName->GetValueAsString();
        dataset.mPresentFlags |= ActiveOperationalDataset::kNetworkNameBit;
    }

    if (auto panId = tlvSet[tlv::Type::kPanId])
    {
        dataset.mPanId = utils::Decode<uint16_t>(panId->GetValue());
        dataset.mPresentFlags |= ActiveOperationalDataset::kPanIdBit;
    }

    if (auto pskc = tlvSet[tlv::Type::kPSKc])
    {
        dataset.mPSKc = pskc->GetValue();
        dataset.mPresentFlags |= ActiveOperationalDataset::kPSKcBit;
    }

    if (auto securityPolicy = tlvSet[tlv::Type::kSecurityPolicy])
    {
        auto &value                           = securityPolicy->GetValue();
        dataset.mSecurityPolicy.mRotationTime = utils::Decode<uint16_t>(value);
        dataset.mSecurityPolicy.mFlags        = {value.begin() + sizeof(uint16_t), value.end()};
        dataset.mPresentFlags |= ActiveOperationalDataset::kSecurityPolicyBit;
    }

    aDataset = dataset;

exit:
    return error;
}

Error CommissionerImpl::DecodePendingOperationalDataset(PendingOperationalDataset &aDataset,
                                                        const coap::Response &     aResponse)
{
    Error                     error;
    tlv::TlvSet               tlvSet;
    PendingOperationalDataset dataset;

    // Clear all data fields
    dataset.mPresentFlags = 0;

    SuccessOrExit(error = DecodeActiveOperationalDataset(dataset, aResponse));
    SuccessOrExit(error = GetTlvSet(tlvSet, aResponse));

    if (auto delayTimer = tlvSet[tlv::Type::kDelayTimer])
    {
        dataset.mDelayTimer = utils::Decode<uint32_t>(delayTimer->GetValue());
        dataset.mPresentFlags |= PendingOperationalDataset::kDelayTimerBit;
    }

    if (auto pendingTimestamp = tlvSet[tlv::Type::kPendingTimestamp])
    {
        uint64_t value;
        value                     = utils::Decode<uint64_t>(pendingTimestamp->GetValue());
        dataset.mPendingTimestamp = Timestamp::Decode(value);
        dataset.mPresentFlags |= PendingOperationalDataset::kPendingTimestampBit;
    }

    aDataset = dataset;

exit:
    return error;
}

Error CommissionerImpl::DecodeChannelMask(ChannelMask &aChannelMask, const ByteArray &aBuf)
{
    Error       error;
    ChannelMask channelMask;
    size_t      offset = 0;
    size_t      length = aBuf.size();

    while (offset < length)
    {
        ChannelMaskEntry entry;
        uint8_t          entryLength;
        VerifyOrExit(offset + 2 <= length, error = ERROR_BAD_FORMAT("premature end of Channel Mask Entry"));

        entry.mPage = aBuf[offset++];
        entryLength = aBuf[offset++];

        VerifyOrExit(offset + entryLength <= length, error = ERROR_BAD_FORMAT("premature end of Channel Mask Entry"));
        entry.mMasks = {aBuf.begin() + offset, aBuf.begin() + offset + entryLength};
        channelMask.emplace_back(entry);

        offset += entryLength;
    }

    ASSERT(offset == length);

    aChannelMask = channelMask;

exit:
    return error;
}

Error CommissionerImpl::EncodeActiveOperationalDataset(coap::Request &                 aRequest,
                                                       const ActiveOperationalDataset &aDataset)
{
    Error error;

    if (aDataset.mPresentFlags & ActiveOperationalDataset::kActiveTimestampBit)
    {
        SuccessOrExit(error = AppendTlv(aRequest, {tlv::Type::kActiveTimestamp, aDataset.mActiveTimestamp.Encode()}));
    }

    if (aDataset.mPresentFlags & ActiveOperationalDataset::kChannelBit)
    {
        ByteArray value;
        utils::Encode(value, aDataset.mChannel.mPage);
        utils::Encode(value, aDataset.mChannel.mNumber);
        SuccessOrExit(error = AppendTlv(aRequest, {tlv::Type::kChannel, value}));
    }

    if (aDataset.mPresentFlags & ActiveOperationalDataset::kChannelMaskBit)
    {
        ByteArray value;
        SuccessOrExit(error = EncodeChannelMask(value, aDataset.mChannelMask));
        SuccessOrExit(error = AppendTlv(aRequest, {tlv::Type::kChannelMask, value}));
    }

    if (aDataset.mPresentFlags & ActiveOperationalDataset::kExtendedPanIdBit)
    {
        SuccessOrExit(error = AppendTlv(aRequest, {tlv::Type::kExtendedPanId, aDataset.mExtendedPanId}));
    }

    if (aDataset.mPresentFlags & ActiveOperationalDataset::kMeshLocalPrefixBit)
    {
        SuccessOrExit(error = AppendTlv(aRequest, {tlv::Type::kNetworkMeshLocalPrefix, aDataset.mMeshLocalPrefix}));
    }

    if (aDataset.mPresentFlags & ActiveOperationalDataset::kNetworkMasterKeyBit)
    {
        SuccessOrExit(error = AppendTlv(aRequest, {tlv::Type::kNetworkMasterKey, aDataset.mNetworkMasterKey}));
    }

    if (aDataset.mPresentFlags & ActiveOperationalDataset::kNetworkNameBit)
    {
        SuccessOrExit(error = AppendTlv(aRequest, {tlv::Type::kNetworkName, aDataset.mNetworkName}));
    }

    if (aDataset.mPresentFlags & ActiveOperationalDataset::kPanIdBit)
    {
        SuccessOrExit(error = AppendTlv(aRequest, {tlv::Type::kPanId, aDataset.mPanId}));
    }

    if (aDataset.mPresentFlags & ActiveOperationalDataset::kPSKcBit)
    {
        SuccessOrExit(error = AppendTlv(aRequest, {tlv::Type::kPSKc, aDataset.mPSKc}));
    }

    if (aDataset.mPresentFlags & ActiveOperationalDataset::kSecurityPolicyBit)
    {
        ByteArray value;
        utils::Encode(value, aDataset.mSecurityPolicy.mRotationTime);
        value.insert(value.end(), aDataset.mSecurityPolicy.mFlags.begin(), aDataset.mSecurityPolicy.mFlags.end());
        SuccessOrExit(error = AppendTlv(aRequest, {tlv::Type::kSecurityPolicy, value}));
    }

exit:
    return error;
}

Error CommissionerImpl::EncodePendingOperationalDataset(coap::Request &                  aRequest,
                                                        const PendingOperationalDataset &aDataset)
{
    Error error;

    SuccessOrExit(error = EncodeActiveOperationalDataset(aRequest, aDataset));

    if (aDataset.mPresentFlags & PendingOperationalDataset::kDelayTimerBit)
    {
        SuccessOrExit(error = AppendTlv(aRequest, {tlv::Type::kDelayTimer, aDataset.mDelayTimer}));
    }

    if (aDataset.mPresentFlags & PendingOperationalDataset::kPendingTimestampBit)
    {
        SuccessOrExit(error = AppendTlv(aRequest, {tlv::Type::kPendingTimestamp, aDataset.mPendingTimestamp.Encode()}));
    }

exit:
    return error;
}

Error CommissionerImpl::EncodeChannelMask(ByteArray &aBuf, const ChannelMask &aChannelMask)
{
    Error error;

    for (const auto &entry : aChannelMask)
    {
        VerifyOrExit(entry.mMasks.size() < tlv::kEscapeLength,
                     error = ERROR_INVALID_ARGS("Channel Mask list is tool long (>={})", tlv::kEscapeLength));

        utils::Encode(aBuf, entry.mPage);
        utils::Encode(aBuf, static_cast<uint8_t>(entry.mMasks.size()));
        aBuf.insert(aBuf.end(), entry.mMasks.begin(), entry.mMasks.end());
    }

exit:
    return error;
}

Error CommissionerImpl::DecodeBbrDataset(BbrDataset &aDataset, const coap::Response &aResponse)
{
    Error       error;
    tlv::TlvSet tlvSet;
    BbrDataset  dataset;

    SuccessOrExit(error = GetTlvSet(tlvSet, aResponse));

    if (auto triHostname = tlvSet[tlv::Type::kTriHostname])
    {
        dataset.mTriHostname = triHostname->GetValueAsString();
        dataset.mPresentFlags |= BbrDataset::kTriHostnameBit;
    }

    if (auto registrarHostname = tlvSet[tlv::Type::kRegistrarHostname])
    {
        dataset.mRegistrarHostname = registrarHostname->GetValueAsString();
        dataset.mPresentFlags |= BbrDataset::kRegistrarHostnameBit;
    }

    if (auto registrarIpv6Addr = tlvSet[tlv::Type::kRegistrarIpv6Address])
    {
        Address addr;

        SuccessOrExit(error = addr.Set(registrarIpv6Addr->GetValue()));

        dataset.mRegistrarIpv6Addr = addr.ToString();
        dataset.mPresentFlags |= BbrDataset::kRegistrarIpv6AddrBit;
    }

    aDataset = dataset;

exit:
    return error;
}

Error CommissionerImpl::EncodeBbrDataset(coap::Request &aRequest, const BbrDataset &aDataset)
{
    Error error;

    if (aDataset.mPresentFlags & BbrDataset::kTriHostnameBit)
    {
        SuccessOrExit(error = AppendTlv(aRequest, {tlv::Type::kTriHostname, aDataset.mTriHostname}));
    }

    if (aDataset.mPresentFlags & BbrDataset::kRegistrarHostnameBit)
    {
        SuccessOrExit(error = AppendTlv(aRequest, {tlv::Type::kRegistrarHostname, aDataset.mRegistrarHostname}));
    }

    if (aDataset.mPresentFlags & BbrDataset::kRegistrarIpv6AddrBit)
    {
        Address addr;

        SuccessOrExit(error = addr.Set(aDataset.mRegistrarIpv6Addr));
        SuccessOrExit(error = AppendTlv(aRequest, {tlv::Type::kRegistrarIpv6Address, addr.GetRaw()}));
    }

exit:
    return error;
}

ByteArray CommissionerImpl::GetBbrDatasetTlvs(uint16_t aDatasetFlags)
{
    ByteArray tlvTypes;

    if (aDatasetFlags & BbrDataset::kTriHostnameBit)
    {
        tlvTypes.emplace_back(utils::to_underlying(tlv::Type::kTriHostname));
    }

    if (aDatasetFlags & BbrDataset::kRegistrarHostnameBit)
    {
        tlvTypes.emplace_back(utils::to_underlying(tlv::Type::kRegistrarHostname));
    }

    if (aDatasetFlags & BbrDataset::kRegistrarIpv6AddrBit)
    {
        tlvTypes.emplace_back(utils::to_underlying(tlv::Type::kRegistrarIpv6Address));
    }
    return tlvTypes;
}

Error CommissionerImpl::DecodeCommissionerDataset(CommissionerDataset &aDataset, const coap::Response &aResponse)
{
    Error               error;
    tlv::TlvSet         tlvSet;
    CommissionerDataset dataset;

    SuccessOrExit(error = GetTlvSet(tlvSet, aResponse));

    if (auto sessionId = tlvSet[tlv::Type::kCommissionerSessionId])
    {
        dataset.mSessionId = sessionId->GetValueAsUint16();
        dataset.mPresentFlags |= CommissionerDataset::kSessionIdBit;
    }

    if (auto borderAgentLocator = tlvSet[tlv::Type::kBorderAgentLocator])
    {
        dataset.mBorderAgentLocator = borderAgentLocator->GetValueAsUint16();
        dataset.mPresentFlags |= CommissionerDataset::kBorderAgentLocatorBit;
    }

    if (auto steeringData = tlvSet[tlv::Type::kSteeringData])
    {
        dataset.mSteeringData = steeringData->GetValue();
        dataset.mPresentFlags |= CommissionerDataset::kSteeringDataBit;
    }

    if (auto aeSteeringData = tlvSet[tlv::Type::kAeSteeringData])
    {
        dataset.mAeSteeringData = aeSteeringData->GetValue();
        dataset.mPresentFlags |= CommissionerDataset::kAeSteeringDataBit;
    }

    if (auto nmkpSteeringData = tlvSet[tlv::Type::kNmkpSteeringData])
    {
        dataset.mNmkpSteeringData = nmkpSteeringData->GetValue();
        dataset.mPresentFlags |= CommissionerDataset::kNmkpSteeringDataBit;
    }

    if (auto joinerUdpPort = tlvSet[tlv::Type::kJoinerUdpPort])
    {
        dataset.mJoinerUdpPort = joinerUdpPort->GetValueAsUint16();
        dataset.mPresentFlags |= CommissionerDataset::kJoinerUdpPortBit;
    }

    if (auto aeUdpPort = tlvSet[tlv::Type::kAeUdpPort])
    {
        dataset.mAeUdpPort = aeUdpPort->GetValueAsUint16();
        dataset.mPresentFlags |= CommissionerDataset::kAeUdpPortBit;
    }

    if (auto nmkpUdpPort = tlvSet[tlv::Type::kNmkpUdpPort])
    {
        dataset.mNmkpUdpPort = nmkpUdpPort->GetValueAsUint16();
        dataset.mPresentFlags |= CommissionerDataset::kNmkpUdpPortBit;
    }

    aDataset = dataset;

exit:
    return error;
}

Error CommissionerImpl::EncodeCommissionerDataset(coap::Request &aRequest, const CommissionerDataset &aDataset)
{
    Error error;

    if (aDataset.mPresentFlags & CommissionerDataset::kSessionIdBit)
    {
        SuccessOrExit(error = AppendTlv(aRequest, {tlv::Type::kCommissionerSessionId, aDataset.mSessionId}));
    }

    if (aDataset.mPresentFlags & CommissionerDataset::kBorderAgentLocatorBit)
    {
        SuccessOrExit(error = AppendTlv(aRequest, {tlv::Type::kBorderAgentLocator, aDataset.mBorderAgentLocator}));
    }

    if (aDataset.mPresentFlags & CommissionerDataset::kSteeringDataBit)
    {
        SuccessOrExit(error = AppendTlv(aRequest, {tlv::Type::kSteeringData, aDataset.mSteeringData}));
    }

    if (aDataset.mPresentFlags & CommissionerDataset::kAeSteeringDataBit)
    {
        SuccessOrExit(error = AppendTlv(aRequest, {tlv::Type::kAeSteeringData, aDataset.mAeSteeringData}));
    }

    if (aDataset.mPresentFlags & CommissionerDataset::kNmkpSteeringDataBit)
    {
        SuccessOrExit(error = AppendTlv(aRequest, {tlv::Type::kNmkpSteeringData, aDataset.mNmkpSteeringData}));
    }

    if (aDataset.mPresentFlags & CommissionerDataset::kJoinerUdpPortBit)
    {
        SuccessOrExit(error = AppendTlv(aRequest, {tlv::Type::kJoinerUdpPort, aDataset.mJoinerUdpPort}));
    }

    if (aDataset.mPresentFlags & CommissionerDataset::kAeUdpPortBit)
    {
        SuccessOrExit(error = AppendTlv(aRequest, {tlv::Type::kAeUdpPort, aDataset.mAeUdpPort}));
    }

    if (aDataset.mPresentFlags & CommissionerDataset::kNmkpUdpPortBit)
    {
        SuccessOrExit(error = AppendTlv(aRequest, {tlv::Type::kNmkpUdpPort, aDataset.mNmkpUdpPort}));
    }

exit:
    return error;
}

ByteArray CommissionerImpl::GetCommissionerDatasetTlvs(uint16_t aDatasetFlags)
{
    ByteArray tlvTypes;

    if (aDatasetFlags & CommissionerDataset::kSessionIdBit)
    {
        tlvTypes.emplace_back(utils::to_underlying(tlv::Type::kCommissionerSessionId));
    }

    if (aDatasetFlags & CommissionerDataset::kBorderAgentLocatorBit)
    {
        tlvTypes.emplace_back(utils::to_underlying(tlv::Type::kBorderAgentLocator));
    }

    if (aDatasetFlags & CommissionerDataset::kSteeringDataBit)
    {
        tlvTypes.emplace_back(utils::to_underlying(tlv::Type::kSteeringData));
    }

    if (aDatasetFlags & CommissionerDataset::kAeSteeringDataBit)
    {
        tlvTypes.emplace_back(utils::to_underlying(tlv::Type::kAeSteeringData));
    }

    if (aDatasetFlags & CommissionerDataset::kNmkpSteeringDataBit)
    {
        tlvTypes.emplace_back(utils::to_underlying(tlv::Type::kNmkpSteeringData));
    }

    if (aDatasetFlags & CommissionerDataset::kJoinerUdpPortBit)
    {
        tlvTypes.emplace_back(utils::to_underlying(tlv::Type::kJoinerUdpPort));
    }

    if (aDatasetFlags & CommissionerDataset::kAeUdpPortBit)
    {
        tlvTypes.emplace_back(utils::to_underlying(tlv::Type::kAeUdpPort));
    }

    if (aDatasetFlags & CommissionerDataset::kNmkpUdpPortBit)
    {
        tlvTypes.emplace_back(utils::to_underlying(tlv::Type::kNmkpUdpPort));
    }
    return tlvTypes;
}

void CommissionerImpl::SendProxyMessage(ErrorHandler aHandler, const std::string &aDstAddr, const std::string &aUriPath)
{
    Error         error;
    Address       dstAddr;
    coap::Request request{coap::Type::kConfirmable, coap::Code::kPost};

    auto onResponse = [aHandler](const coap::Response *aResponse, Error aError) {
        aHandler(HandleStateResponse(aResponse, aError));
    };

    VerifyOrExit(IsCcmMode(), error = ERROR_INVALID_STATE("requesting to {} is only valid in CCM Mode", aUriPath));

    SuccessOrExit(error = dstAddr.Set(aDstAddr));

    SuccessOrExit(error = request.SetUriPath(aUriPath));
    SuccessOrExit(error = AppendTlv(request, {tlv::Type::kCommissionerSessionId, GetSessionId()}));

    if (IsCcmMode())
    {
        SuccessOrExit(error = SignRequest(request));
    }

    mProxyClient.SendRequest(request, onResponse, dstAddr, kDefaultMmPort);

exit:
    if (!error.NoError())
    {
        aHandler(error);
    }
}

void CommissionerImpl::HandleDatasetChanged(const coap::Request &aRequest)
{
<<<<<<< HEAD
    LOG_INFO("received MGMT_DATASET_CHANGED.ntf from {}", aRequest.GetEndpoint()->GetPeerAddr().ToString());

    mProxyClient.SendEmptyChanged(aRequest);

    if (mDatasetChangedHandler != nullptr)
    {
        mDatasetChangedHandler(ERROR_NONE);
    }
=======
    std::string peerAddr = "unknown address";

    IgnoreError(aRequest.GetEndpoint()->GetPeerAddr().ToString(peerAddr));

    LOG_INFO(LOG_REGION_MGMT, "received MGMT_DATASET_CHANGED.ntf from {}", peerAddr);

    mProxyClient.SendEmptyChanged(aRequest);

    mCommissionerHandler.OnDatasetChanged();
>>>>>>> f46d2b8e
}

void CommissionerImpl::HandlePanIdConflict(const coap::Request &aRequest)
{
    Error       error;
    tlv::TlvSet tlvSet;
    tlv::TlvPtr channelMaskTlv;
    tlv::TlvPtr panIdTlv;
    ChannelMask channelMask;
    uint16_t    panId;
    std::string peerAddr = aRequest.GetEndpoint()->GetPeerAddr().ToString();

    LOG_INFO(LOG_REGION_MGMT, "received MGMT_PANID_CONFLICT.ans from {}", peerAddr);

    mProxyClient.SendEmptyChanged(aRequest);

    SuccessOrExit(error = GetTlvSet(tlvSet, aRequest));
    VerifyOrExit((channelMaskTlv = tlvSet[tlv::Type::kChannelMask]) != nullptr, error = Error::kBadFormat);
    VerifyOrExit((panIdTlv = tlvSet[tlv::Type::kPanId]) != nullptr, error = Error::kBadFormat);

<<<<<<< HEAD
    if (mPanIdConflictHandler != nullptr)
    {
        mPanIdConflictHandler(&peerAddr, &channelMask, &panId, ERROR_NONE);
    }
=======
    SuccessOrExit(error = DecodeChannelMask(channelMask, channelMaskTlv->GetValue()));
    panId = panIdTlv->GetValueAsUint16();

    mCommissionerHandler.OnPanIdConflict(peerAddr, channelMask, panId);
>>>>>>> f46d2b8e

exit:
    if (!error.NoError())
    {
<<<<<<< HEAD
        LOG_WARN("handle MGMT_PANID_CONFLICT.ans from {} failed: {}", peerAddr, error.ToString());

        if (mPanIdConflictHandler != nullptr)
        {
            mPanIdConflictHandler(nullptr, nullptr, nullptr, error);
        }
=======
        LOG_WARN(LOG_REGION_MGMT, "handle MGMT_PANID_CONFLICT.ans from {} failed: {}", peerAddr, ErrorToString(error));
>>>>>>> f46d2b8e
    }
}

void CommissionerImpl::HandleEnergyReport(const coap::Request &aRequest)
{
    Error       error;
    tlv::TlvSet tlvSet;
    ChannelMask channelMask;
    ByteArray   energyList;
    std::string peerAddr = aRequest.GetEndpoint()->GetPeerAddr().ToString();

    LOG_INFO(LOG_REGION_MGMT, "received MGMT_ED_REPORT.ans from {}", peerAddr);

    mProxyClient.SendEmptyChanged(aRequest);

    SuccessOrExit(error = GetTlvSet(tlvSet, aRequest));
    if (auto channelMaskTlv = tlvSet[tlv::Type::kChannelMask])
    {
        SuccessOrExit(error = DecodeChannelMask(channelMask, channelMaskTlv->GetValue()));
    }
    if (auto eneryListTlv = tlvSet[tlv::Type::kEnergyList])
    {
        energyList = eneryListTlv->GetValue();
    }

<<<<<<< HEAD
    if (mEnergyReportHandler != nullptr)
    {
        mEnergyReportHandler(&peerAddr, &channelMask, &energyList, ERROR_NONE);
    }
=======
    error = Error::kNone;
    mCommissionerHandler.OnEnergyReport(peerAddr, channelMask, energyList);
>>>>>>> f46d2b8e

exit:
    if (!error.NoError())
    {
<<<<<<< HEAD
        LOG_WARN("handle MGMT_ED_REPORT.ans from {} failed: {}", peerAddr, error.ToString());

        if (mEnergyReportHandler != nullptr)
        {
            mEnergyReportHandler(nullptr, nullptr, nullptr, error);
        }
=======
        LOG_WARN(LOG_REGION_MGMT, "handle MGMT_ED_REPORT.ans from {} failed: {}", peerAddr, ErrorToString(error));
>>>>>>> f46d2b8e
    }
}

Error CommissionerImpl::MakeChannelMask(ByteArray &aBuf, uint32_t aChannelMask)
{
    Error            error;
    ChannelMaskEntry entry;

    if (kRadio915Mhz)
    {
        if (aChannelMask & kRadio915MhzOqpskChannelMask)
        {
            entry.mPage = kRadioChannelPage2;
            utils::Encode(entry.mMasks, kRadio915MhzOqpskChannelMask);
        }
    }
    else
    {
        if (aChannelMask & kRadio2P4GhzOqpskChannelMask)
        {
            entry.mPage = kRadioChannelPage0;
            utils::Encode(entry.mMasks, kRadio2P4GhzOqpskChannelMask);
        }
    }

<<<<<<< HEAD
    VerifyOrExit(!entry.mMasks.empty(), error = ERROR_INVALID_ARGS("no valid Channel Masks provided"));
    error = EncodeChannelMask(aBuf, {entry});
    ASSERT(error.NoError());
=======
    VerifyOrExit(!entry.mMasks.empty(), error = Error::kInvalidArgs);
    SuccessOrDie(EncodeChannelMask(aBuf, {entry}));
>>>>>>> f46d2b8e

exit:
    return error;
}

void CommissionerImpl::HandleRlyRx(const coap::Request &aRlyRx)
{
    Error       error;
    tlv::TlvSet tlvSet;
    tlv::TlvPtr tlv;

    std::string joinerPSKd;
    uint16_t    joinerUdpPort;
    uint16_t    joinerRouterLocator;
    ByteArray   joinerIid;
    ByteArray   joinerId;
    ByteArray   dtlsRecords;

    SuccessOrExit(error = GetTlvSet(tlvSet, aRlyRx));

    VerifyOrExit((tlv = tlvSet[tlv::Type::kJoinerUdpPort]) != nullptr,
                 error = ERROR_BAD_FORMAT("no valid Joiner UDP Port TLV found"));
    joinerUdpPort = tlv->GetValueAsUint16();

    VerifyOrExit((tlv = tlvSet[tlv::Type::kJoinerRouterLocator]) != nullptr,
                 error = ERROR_BAD_FORMAT("no valid Joiner Router Locator TLV found"));
    joinerRouterLocator = tlv->GetValueAsUint16();

    VerifyOrExit((tlv = tlvSet[tlv::Type::kJoinerIID]) != nullptr,
                 error = ERROR_BAD_FORMAT("no valid Joiner IID TLV found"));
    joinerIid = tlv->GetValue();

    VerifyOrExit((tlv = tlvSet[tlv::Type::kJoinerDtlsEncapsulation]) != nullptr,
                 error = ERROR_BAD_FORMAT("no valid Joiner DTLS Encapsulation TLV found"));
    dtlsRecords = tlv->GetValue();

<<<<<<< HEAD
    LOG_DEBUG("received RLY_RX.ntf: joinerIID={}, joinerRouterLocator={}, dtlsMessageLength={}", utils::Hex(joinerIid),
              joinerRouterLocator, dtlsRecords.size());
=======
    joinerId = joinerIid;
    joinerId[0] ^= kLocalExternalAddrMask;
    LOG_DEBUG(LOG_REGION_JOINER_SESSION, "received RLY_RX.ntf: joinerID={}, joinerRouterLocator={}, length={}",
              utils::Hex(joinerId), joinerRouterLocator, dtlsRecords.size());
>>>>>>> f46d2b8e

    joinerPSKd = mCommissionerHandler.OnJoinerRequest(joinerId);
    if (joinerPSKd.empty())
    {
<<<<<<< HEAD
        LOG_WARN("no joiner info requester provided, joiner messages will be discarded");
        ExitNow();
    }
    else
    {
        auto joinerId = joinerIid;
        joinerId[0] ^= kLocalExternalAddrMask;
        joinerInfo = mJoinerInfoRequester(JoinerType::kMeshCoP, joinerId);
        if (joinerInfo == nullptr)
        {
            LOG_INFO("joiner(IID={}) has been disabled, joiner message will be discarded", utils::Hex(joinerIid));
            ExitNow();
        }
=======
        LOG_INFO(LOG_REGION_JOINER_SESSION, "joiner(ID={}) is disabled", utils::Hex(joinerId));
        ExitNow(error = Error::kReject);
>>>>>>> f46d2b8e
    }

    {
        auto it = mJoinerSessions.find(joinerId);
        if (it != mJoinerSessions.end() && it->second.Disabled())
        {
            mJoinerSessions.erase(it);
            it = mJoinerSessions.end();
        }

        if (it == mJoinerSessions.end())
        {
            Address localAddr;

            SuccessOrExit(error = mBrClient.GetLocalAddr(localAddr));
            it = mJoinerSessions
                     .emplace(std::piecewise_construct, std::forward_as_tuple(joinerId),
                              std::forward_as_tuple(*this, joinerId, joinerPSKd, joinerUdpPort, joinerRouterLocator,
                                                    aRlyRx.GetEndpoint()->GetPeerAddr(),
                                                    aRlyRx.GetEndpoint()->GetPeerPort(), localAddr,
                                                    kListeningJoinerPort))
                     .first;
            auto &session = it->second;

            std::string peerAddr = session.GetPeerAddr().ToString();

<<<<<<< HEAD
            LOG_DEBUG("received a new joiner(IID={}) DTLS connection from [{}]:{}", utils::Hex(session.GetJoinerIid()),
                      peerAddr, session.GetPeerPort());

            auto onConnected = [peerAddr](CommissioningSession &aSession, Error aError) {
                if (!aError.NoError())
                {
                    LOG_ERROR("a joiner(IID={}) DTLS connection from [{}]:{} failed: {}",
                              utils::Hex(aSession.GetJoinerIid()), peerAddr, aSession.GetPeerPort(), aError.ToString());
                }
                else
                {
                    LOG_INFO("a joiner(IID={}) DTLS connection from [{}]:{} succeed",
                             utils::Hex(aSession.GetJoinerIid()), peerAddr, aSession.GetPeerPort());
                }
            };

            error = session.Start(onConnected);
            if (!error.NoError())
            {
                mCommissioningSessions.erase(it);
                it = mCommissioningSessions.end();
                ExitNow();
            }
            else
            {
                LOG_INFO("commissioning timer started, expiration-time={}",
                         TimePointToString(session.GetExpirationTime()));
                mCommissioningSessionTimer.Start(session.GetExpirationTime());
            }
=======
            LOG_DEBUG(LOG_REGION_JOINER_SESSION, "received a new joiner(ID={}) DTLS connection from [{}]:{}",
                      utils::Hex(joinerId), peerAddr, session.GetPeerPort());

            session.Connect();

            LOG_INFO(LOG_REGION_JOINER_SESSION, "commissioning timer started, expiration-time={}",
                     TimePointToString(session.GetExpirationTime()));
            mJoinerSessionTimer.Start(session.GetExpirationTime());
>>>>>>> f46d2b8e
        }

        VerifyOrDie(it != mJoinerSessions.end());
        auto &session = it->second;
        session.RecvJoinerDtlsRecords(dtlsRecords);
    }

exit:
    if (!error.NoError())
    {
<<<<<<< HEAD
        LOG_ERROR("failed to handle RLY_RX.ntf message: {}", error.ToString());
=======
        LOG_ERROR(LOG_REGION_JOINER_SESSION, "failed to handle RLY_RX.ntf message: {}", ErrorToString(error));
>>>>>>> f46d2b8e
    }
}

void CommissionerImpl::HandleJoinerSessionTimer(Timer &aTimer)
{
    TimePoint nextShot;
    bool      hasNextShot = false;
    auto      now         = Clock::now();

    LOG_DEBUG(LOG_REGION_JOINER_SESSION, "joiner session timer triggered");

    auto it = mJoinerSessions.begin();
    while (it != mJoinerSessions.end())
    {
        auto &session = it->second;

        if (now >= session.GetExpirationTime())
        {
            it = mJoinerSessions.erase(it);

            LOG_INFO(LOG_REGION_JOINER_SESSION, "commissioning session (joiner ID={}) removed",
                     utils::Hex(session.GetJoinerId()));
        }
        else
        {
            if (!hasNextShot || session.GetExpirationTime() < nextShot)
            {
                nextShot = session.GetExpirationTime();
            }
            hasNextShot = true;

            it++;
        }
    }

    if (hasNextShot)
    {
        aTimer.Start(nextShot);
    }
}

} // namespace commissioner

} // namespace ot<|MERGE_RESOLUTION|>--- conflicted
+++ resolved
@@ -46,16 +46,6 @@
 
 namespace commissioner {
 
-<<<<<<< HEAD
-static constexpr uint16_t kDefaultMmPort = 61631;
-
-static constexpr uint32_t kMinKeepAliveInterval = 30;
-static constexpr uint32_t kMaxKeepAliveInterval = 45;
-
-static constexpr uint8_t kLocalExternalAddrMask = 1 << 1;
-
-=======
->>>>>>> f46d2b8e
 Error Commissioner::GeneratePSKc(ByteArray &        aPSKc,
                                  const std::string &aPassphrase,
                                  const std::string &aNetworkName,
@@ -65,23 +55,14 @@
     const std::string saltPrefix = "Thread";
     ByteArray         salt;
 
-<<<<<<< HEAD
-    VerifyOrExit((aPassphrase.size() >= kMinCommissionerPassphraseLength) &&
-                     (aPassphrase.size() <= kMaxCommissionerPassPhraseLength),
+    VerifyOrExit((aPassphrase.size() >= kMinCommissionerCredentialLength) &&
+                     (aPassphrase.size() <= kMaxCommissionerCredentialLength),
                  error = ERROR_INVALID_ARGS("passphrase length={} exceeds range [{}, {}]", aPassphrase.size(),
-                                            kMinCommissionerPassphraseLength, kMaxCommissionerPassPhraseLength));
+                                            kMinCommissionerCredentialLength, kMaxCommissionerCredentialLength));
     VerifyOrExit(aNetworkName.size() <= kMaxNetworkNameLength,
                  error = ERROR_INVALID_ARGS("network name length={} > {}", aNetworkName.size(), kMaxNetworkNameLength));
-    VerifyOrExit(
-        aExtendedPanId.size() == kExtendedPanIdLength,
-        error = ERROR_INVALID_ARGS("extended PAN ID length={} != {}", aExtendedPanId.size(), kExtendedPanIdLength));
-=======
-    VerifyOrExit((aPassphrase.size() >= kMinCommissionerCredentialLength) &&
-                     (aPassphrase.size() <= kMaxCommissionerCredentialLength),
-                 error = Error::kInvalidArgs);
-    VerifyOrExit(aNetworkName.size() <= kMaxNetworkNameLength, error = Error::kInvalidArgs);
-    VerifyOrExit(aExtendedPanId.size() == kExtendedPanIdLength, error = Error::kInvalidArgs);
->>>>>>> f46d2b8e
+    VerifyOrExit(aExtendedPanId.size() == kExtendedPanIdLength,
+                 error = ERROR_INVALID_ARGS("extended PAN ID length={} != {}", aExtendedPanId.size(), kExtendedPanIdLength));
 
     salt.insert(salt.end(), saltPrefix.begin(), saltPrefix.end());
     salt.insert(salt.end(), aExtendedPanId.begin(), aExtendedPanId.end());
@@ -169,30 +150,11 @@
                              [this](const coap::Request &aRequest) { HandlePanIdConflict(aRequest); })
     , mResourceEnergyReport(uri::kMgmtEdReport, [this](const coap::Request &aRequest) { HandleEnergyReport(aRequest); })
 {
-<<<<<<< HEAD
-    ASSERT(mBrClient.AddResource(mResourceUdpRx).NoError());
-    ASSERT(mBrClient.AddResource(mResourceRlyRx).NoError());
-    ASSERT(mProxyClient.AddResource(mResourceDatasetChanged).NoError());
-    ASSERT(mProxyClient.AddResource(mResourcePanIdConflict).NoError());
-    ASSERT(mProxyClient.AddResource(mResourceEnergyReport).NoError());
-}
-
-CommissionerImpl::~CommissionerImpl()
-{
-    Stop();
-
-    mProxyClient.RemoveResource(mResourceEnergyReport);
-    mProxyClient.RemoveResource(mResourcePanIdConflict);
-    mProxyClient.RemoveResource(mResourceDatasetChanged);
-    mBrClient.RemoveResource(mResourceRlyRx);
-    mBrClient.RemoveResource(mResourceUdpRx);
-=======
     SuccessOrDie(mBrClient.AddResource(mResourceUdpRx));
     SuccessOrDie(mBrClient.AddResource(mResourceRlyRx));
     SuccessOrDie(mProxyClient.AddResource(mResourceDatasetChanged));
     SuccessOrDie(mProxyClient.AddResource(mResourcePanIdConflict));
     SuccessOrDie(mProxyClient.AddResource(mResourceEnergyReport));
->>>>>>> f46d2b8e
 }
 
 Error CommissionerImpl::Init(const Config &aConfig)
@@ -256,19 +218,7 @@
     }
 
 exit:
-<<<<<<< HEAD
     return error;
-=======
-    if (!error.empty())
-    {
-        LOG_WARN(LOG_REGION_CONFIG, "bad configuration: {}", error);
-        return Error::kFailed;
-    }
-    else
-    {
-        return Error::kNone;
-    }
->>>>>>> f46d2b8e
 }
 
 void CommissionerImpl::LoggingConfig()
@@ -288,40 +238,6 @@
     return mConfig;
 }
 
-<<<<<<< HEAD
-void CommissionerImpl::SetJoinerInfoRequester(JoinerInfoRequester aJoinerInfoRequester)
-{
-    mJoinerInfoRequester = aJoinerInfoRequester;
-}
-
-void CommissionerImpl::SetCommissioningHandler(CommissioningHandler aCommissioningHandler)
-{
-    mCommissioningHandler = aCommissioningHandler;
-}
-
-Error CommissionerImpl::Start()
-{
-    Error error;
-
-    LOG_INFO("event loop started in background thread");
-
-    if (event_base_loop(mEventBase, EVLOOP_NO_EXIT_ON_EMPTY) != 0)
-    {
-        ExitNow(error = ERROR_IO_ERROR("starting event loop failed"));
-    }
-
-exit:
-    return error;
-}
-
-// Stop the commissioner event loop.
-void CommissionerImpl::Stop()
-{
-    event_base_loopbreak(mEventBase);
-}
-
-=======
->>>>>>> f46d2b8e
 void CommissionerImpl::Petition(PetitionHandler aHandler, const std::string &aAddr, uint16_t aPort)
 {
     Error error;
@@ -338,13 +254,10 @@
         }
     };
 
-<<<<<<< HEAD
+    LOG_DEBUG(LOG_REGION_MESHCOP, "starting petition: border agent = ({}, {})", aAddr, aPort);
     VerifyOrExit(!IsActive(), error = ERROR_INVALID_STATE("cannot petition when the commissioner is running"));
 
-    LOG_DEBUG("starting petition: border agent = ({}, {})", aAddr, aPort);
-=======
     LOG_DEBUG(LOG_REGION_MESHCOP, "starting petition: border agent = ({}, {})", aAddr, aPort);
->>>>>>> f46d2b8e
 
     if (mBrClient.IsConnected())
     {
@@ -436,7 +349,7 @@
         CommissionerDataset dataset;
 
         SuccessOrExit(error = aError);
-        VerifyOrDie(aResponse != nullptr);
+        assert(aResponse != nullptr);
 
         VerifyOrExit(aResponse->GetCode() == coap::Code::kChanged,
                      error = ERROR_BAD_FORMAT("expect CoAP::CHANGED for MGMT_COMM_GET.rsp message"));
@@ -1233,12 +1146,7 @@
             mState = State::kDisabled;
             Resign([](Error) {});
 
-<<<<<<< HEAD
-            // TODO(wgtdkp): notify user that we are rejected.
-            LOG_WARN("keep-alive message failed: {}", error.ToString());
-=======
-            LOG_WARN(LOG_REGION_MESHCOP, "keep alive message rejected: {}", ErrorToString(error));
->>>>>>> f46d2b8e
+            LOG_WARN(LOG_REGION_MESHCOP, "keep alive message rejected: {}", error.ToString());
         }
 
         mCommissionerHandler.OnKeepAliveResponse(error);
@@ -1265,11 +1173,7 @@
 exit:
     if (!error.NoError())
     {
-<<<<<<< HEAD
-        LOG_WARN("sending keep alive message failed: {}", error.ToString());
-=======
-        LOG_WARN(LOG_REGION_MESHCOP, "sending keep alive message failed: {}", ErrorToString(error));
->>>>>>> f46d2b8e
+        LOG_WARN(LOG_REGION_MESHCOP, "sending keep alive message failed: {}", error.ToString());
     }
 }
 
@@ -1278,7 +1182,7 @@
     Error     error;
     ByteArray signature;
 
-    ASSERT(IsCcmMode());
+    assert(IsCcmMode());
 
     SuccessOrExit(error = mTokenManager.SignMessage(signature, aRequest));
 
@@ -1541,7 +1445,7 @@
         offset += entryLength;
     }
 
-    ASSERT(offset == length);
+    assert(offset == length);
 
     aChannelMask = channelMask;
 
@@ -1927,26 +1831,11 @@
 
 void CommissionerImpl::HandleDatasetChanged(const coap::Request &aRequest)
 {
-<<<<<<< HEAD
-    LOG_INFO("received MGMT_DATASET_CHANGED.ntf from {}", aRequest.GetEndpoint()->GetPeerAddr().ToString());
+    LOG_INFO(LOG_REGION_MGMT, "received MGMT_DATASET_CHANGED.ntf from {}", aRequest.GetEndpoint()->GetPeerAddr().ToString());
 
     mProxyClient.SendEmptyChanged(aRequest);
 
-    if (mDatasetChangedHandler != nullptr)
-    {
-        mDatasetChangedHandler(ERROR_NONE);
-    }
-=======
-    std::string peerAddr = "unknown address";
-
-    IgnoreError(aRequest.GetEndpoint()->GetPeerAddr().ToString(peerAddr));
-
-    LOG_INFO(LOG_REGION_MGMT, "received MGMT_DATASET_CHANGED.ntf from {}", peerAddr);
-
-    mProxyClient.SendEmptyChanged(aRequest);
-
     mCommissionerHandler.OnDatasetChanged();
->>>>>>> f46d2b8e
 }
 
 void CommissionerImpl::HandlePanIdConflict(const coap::Request &aRequest)
@@ -1967,31 +1856,15 @@
     VerifyOrExit((channelMaskTlv = tlvSet[tlv::Type::kChannelMask]) != nullptr, error = Error::kBadFormat);
     VerifyOrExit((panIdTlv = tlvSet[tlv::Type::kPanId]) != nullptr, error = Error::kBadFormat);
 
-<<<<<<< HEAD
-    if (mPanIdConflictHandler != nullptr)
-    {
-        mPanIdConflictHandler(&peerAddr, &channelMask, &panId, ERROR_NONE);
-    }
-=======
     SuccessOrExit(error = DecodeChannelMask(channelMask, channelMaskTlv->GetValue()));
     panId = panIdTlv->GetValueAsUint16();
 
     mCommissionerHandler.OnPanIdConflict(peerAddr, channelMask, panId);
->>>>>>> f46d2b8e
 
 exit:
     if (!error.NoError())
     {
-<<<<<<< HEAD
-        LOG_WARN("handle MGMT_PANID_CONFLICT.ans from {} failed: {}", peerAddr, error.ToString());
-
-        if (mPanIdConflictHandler != nullptr)
-        {
-            mPanIdConflictHandler(nullptr, nullptr, nullptr, error);
-        }
-=======
         LOG_WARN(LOG_REGION_MGMT, "handle MGMT_PANID_CONFLICT.ans from {} failed: {}", peerAddr, ErrorToString(error));
->>>>>>> f46d2b8e
     }
 }
 
@@ -2017,29 +1890,12 @@
         energyList = eneryListTlv->GetValue();
     }
 
-<<<<<<< HEAD
-    if (mEnergyReportHandler != nullptr)
-    {
-        mEnergyReportHandler(&peerAddr, &channelMask, &energyList, ERROR_NONE);
-    }
-=======
-    error = Error::kNone;
     mCommissionerHandler.OnEnergyReport(peerAddr, channelMask, energyList);
->>>>>>> f46d2b8e
 
 exit:
     if (!error.NoError())
     {
-<<<<<<< HEAD
-        LOG_WARN("handle MGMT_ED_REPORT.ans from {} failed: {}", peerAddr, error.ToString());
-
-        if (mEnergyReportHandler != nullptr)
-        {
-            mEnergyReportHandler(nullptr, nullptr, nullptr, error);
-        }
-=======
         LOG_WARN(LOG_REGION_MGMT, "handle MGMT_ED_REPORT.ans from {} failed: {}", peerAddr, ErrorToString(error));
->>>>>>> f46d2b8e
     }
 }
 
@@ -2065,14 +1921,8 @@
         }
     }
 
-<<<<<<< HEAD
     VerifyOrExit(!entry.mMasks.empty(), error = ERROR_INVALID_ARGS("no valid Channel Masks provided"));
-    error = EncodeChannelMask(aBuf, {entry});
-    ASSERT(error.NoError());
-=======
-    VerifyOrExit(!entry.mMasks.empty(), error = Error::kInvalidArgs);
     SuccessOrDie(EncodeChannelMask(aBuf, {entry}));
->>>>>>> f46d2b8e
 
 exit:
     return error;
@@ -2109,37 +1959,16 @@
                  error = ERROR_BAD_FORMAT("no valid Joiner DTLS Encapsulation TLV found"));
     dtlsRecords = tlv->GetValue();
 
-<<<<<<< HEAD
-    LOG_DEBUG("received RLY_RX.ntf: joinerIID={}, joinerRouterLocator={}, dtlsMessageLength={}", utils::Hex(joinerIid),
-              joinerRouterLocator, dtlsRecords.size());
-=======
     joinerId = joinerIid;
     joinerId[0] ^= kLocalExternalAddrMask;
     LOG_DEBUG(LOG_REGION_JOINER_SESSION, "received RLY_RX.ntf: joinerID={}, joinerRouterLocator={}, length={}",
               utils::Hex(joinerId), joinerRouterLocator, dtlsRecords.size());
->>>>>>> f46d2b8e
 
     joinerPSKd = mCommissionerHandler.OnJoinerRequest(joinerId);
     if (joinerPSKd.empty())
     {
-<<<<<<< HEAD
-        LOG_WARN("no joiner info requester provided, joiner messages will be discarded");
-        ExitNow();
-    }
-    else
-    {
-        auto joinerId = joinerIid;
-        joinerId[0] ^= kLocalExternalAddrMask;
-        joinerInfo = mJoinerInfoRequester(JoinerType::kMeshCoP, joinerId);
-        if (joinerInfo == nullptr)
-        {
-            LOG_INFO("joiner(IID={}) has been disabled, joiner message will be discarded", utils::Hex(joinerIid));
-            ExitNow();
-        }
-=======
         LOG_INFO(LOG_REGION_JOINER_SESSION, "joiner(ID={}) is disabled", utils::Hex(joinerId));
         ExitNow(error = Error::kReject);
->>>>>>> f46d2b8e
     }
 
     {
@@ -2166,37 +1995,6 @@
 
             std::string peerAddr = session.GetPeerAddr().ToString();
 
-<<<<<<< HEAD
-            LOG_DEBUG("received a new joiner(IID={}) DTLS connection from [{}]:{}", utils::Hex(session.GetJoinerIid()),
-                      peerAddr, session.GetPeerPort());
-
-            auto onConnected = [peerAddr](CommissioningSession &aSession, Error aError) {
-                if (!aError.NoError())
-                {
-                    LOG_ERROR("a joiner(IID={}) DTLS connection from [{}]:{} failed: {}",
-                              utils::Hex(aSession.GetJoinerIid()), peerAddr, aSession.GetPeerPort(), aError.ToString());
-                }
-                else
-                {
-                    LOG_INFO("a joiner(IID={}) DTLS connection from [{}]:{} succeed",
-                             utils::Hex(aSession.GetJoinerIid()), peerAddr, aSession.GetPeerPort());
-                }
-            };
-
-            error = session.Start(onConnected);
-            if (!error.NoError())
-            {
-                mCommissioningSessions.erase(it);
-                it = mCommissioningSessions.end();
-                ExitNow();
-            }
-            else
-            {
-                LOG_INFO("commissioning timer started, expiration-time={}",
-                         TimePointToString(session.GetExpirationTime()));
-                mCommissioningSessionTimer.Start(session.GetExpirationTime());
-            }
-=======
             LOG_DEBUG(LOG_REGION_JOINER_SESSION, "received a new joiner(ID={}) DTLS connection from [{}]:{}",
                       utils::Hex(joinerId), peerAddr, session.GetPeerPort());
 
@@ -2205,10 +2003,9 @@
             LOG_INFO(LOG_REGION_JOINER_SESSION, "commissioning timer started, expiration-time={}",
                      TimePointToString(session.GetExpirationTime()));
             mJoinerSessionTimer.Start(session.GetExpirationTime());
->>>>>>> f46d2b8e
         }
 
-        VerifyOrDie(it != mJoinerSessions.end());
+        assert(it != mJoinerSessions.end());
         auto &session = it->second;
         session.RecvJoinerDtlsRecords(dtlsRecords);
     }
@@ -2216,11 +2013,7 @@
 exit:
     if (!error.NoError())
     {
-<<<<<<< HEAD
-        LOG_ERROR("failed to handle RLY_RX.ntf message: {}", error.ToString());
-=======
-        LOG_ERROR(LOG_REGION_JOINER_SESSION, "failed to handle RLY_RX.ntf message: {}", ErrorToString(error));
->>>>>>> f46d2b8e
+        LOG_ERROR(LOG_REGION_JOINER_SESSION, "failed to handle RLY_RX.ntf message: {}", error.ToString());
     }
 }
 
