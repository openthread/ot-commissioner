--- conflicted
+++ resolved
@@ -49,14 +49,9 @@
     config.mPSKc = {0x00, 0x11, 0x22, 0x33, 0x44, 0x55, 0x66, 0x77, 0x88, 0x99, 0xaa, 0xbb, 0xcc, 0xdd, 0xee, 0xff};
 
     // This creates an CommissionerSafe instance.
-<<<<<<< HEAD
     auto commissioner = Commissioner::Create(dummyHandler);
-=======
-    std::shared_ptr<Commissioner> commissioner;
-    REQUIRE(Commissioner::Create(commissioner, dummyHandler, config) == ErrorCode::kNone);
->>>>>>> 2050cd81
     REQUIRE(commissioner != nullptr);
-    REQUIRE(commissioner->Init(config) == Error::kNone);
+    REQUIRE(commissioner->Init(config) == ErrorCode::kNone);
 }
 
 } // namespace commissioner
