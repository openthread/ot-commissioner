--- conflicted
+++ resolved
@@ -26,83 +26,6 @@
 #  POSSIBILITY OF SUCH DAMAGE.
 #
 
-<<<<<<< HEAD
-add_library(commissioner
-    openthread/bloom_filter.cpp
-    openthread/bloom_filter.hpp
-    openthread/crc16.cpp
-    openthread/crc16.hpp
-    openthread/pbkdf2_cmac.cpp
-    openthread/pbkdf2_cmac.hpp
-    openthread/random.cpp
-    openthread/random.hpp
-    openthread/README.md
-    openthread/sha256.cpp
-    openthread/sha256.hpp
-    cbor.cpp
-    cbor.hpp
-    coap.cpp
-    coap.hpp
-    coap_secure.hpp
-    commissioner_impl.cpp
-    commissioner_impl.hpp
-    commissioner_safe.cpp
-    commissioner_safe.hpp
-    commissioning_session.cpp
-    commissioning_session.hpp
-    cose.cpp
-    cose.hpp
-    cwt.hpp
-    dtls.cpp
-    dtls.hpp
-    endpoint.hpp
-    error.cpp
-    event.hpp
-    logging.cpp
-    logging.hpp
-    multicast_dns.cpp
-    multicast_dns.hpp
-    network_data.cpp
-    openthread
-    socket.cpp
-    socket.hpp
-    time.hpp
-    timer.hpp
-    tlv.cpp
-    tlv.hpp
-    token_manager.cpp
-    token_manager.hpp
-    udp_proxy.cpp
-    udp_proxy.hpp
-    uri.hpp
-    ${PROJECT_SOURCE_DIR}/include/commissioner/border_agent.hpp
-    ${PROJECT_SOURCE_DIR}/include/commissioner/commissioner.hpp
-    ${PROJECT_SOURCE_DIR}/include/commissioner/network_data.hpp
-    ${PROJECT_SOURCE_DIR}/include/commissioner/error.hpp
-    ${PROJECT_SOURCE_DIR}/include/commissioner/defines.hpp)
-target_link_libraries(commissioner PRIVATE
-    mdns::mdns
-    mbedtls
-    pthread
-    fmt::fmt
-    cn-cbor::cn-cbor
-    cose-c::cose-c
-    event_core
-    event_pthreads
-    commissioner-common
-    PUBLIC 
-    Libevent::Libevent
-    mdns::mdns)
-
-target_include_directories(commissioner PUBLIC ${PROJECT_SOURCE_DIR}/include)
-
-if(OT_COMM_USE_VENDORED_LIBS)
-    target_include_directories(commissioner PRIVATE
-        ${PROJECT_SOURCE_DIR}/third_party/mbedtls/repo/include
-        ${PROJECT_SOURCE_DIR}/third_party/libevent/repo/include
-        ${PROJECT_BINARY_DIR}/third_party/libevent/repo/include)
-endif()
-=======
 add_library(commissioner)
 
 target_sources(commissioner
@@ -173,7 +96,6 @@
         $<BUILD_INTERFACE:${PROJECT_SOURCE_DIR}/include>
         $<INSTALL_INTERFACE:include>
 )
->>>>>>> 4b514a26
 
 install(TARGETS commissioner
         LIBRARY DESTINATION lib
