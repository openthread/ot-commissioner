#
#  Copyright (c) 2019, The OpenThread Authors.
#  All rights reserved.
#
#  Redistribution and use in source and binary forms, with or without
#  modification, are permitted provided that the following conditions are met:
#  1. Redistributions of source code must retain the above copyright
#     notice, this list of conditions and the following disclaimer.
#  2. Redistributions in binary form must reproduce the above copyright
#     notice, this list of conditions and the following disclaimer in the
#     documentation and/or other materials provided with the distribution.
#  3. Neither the name of the copyright holder nor the
#     names of its contributors may be used to endorse or promote products
#     derived from this software without specific prior written permission.
#
#  THIS SOFTWARE IS PROVIDED BY THE COPYRIGHT HOLDERS AND CONTRIBUTORS "AS IS"
#  AND ANY EXPRESS OR IMPLIED WARRANTIES, INCLUDING, BUT NOT LIMITED TO, THE
#  IMPLIED WARRANTIES OF MERCHANTABILITY AND FITNESS FOR A PARTICULAR PURPOSE
#  ARE DISCLAIMED. IN NO EVENT SHALL THE COPYRIGHT HOLDER OR CONTRIBUTORS BE
#  LIABLE FOR ANY DIRECT, INDIRECT, INCIDENTAL, SPECIAL, EXEMPLARY, OR
#  CONSEQUENTIAL DAMAGES (INCLUDING, BUT NOT LIMITED TO, PROCUREMENT OF
#  SUBSTITUTE GOODS OR SERVICES; LOSS OF USE, DATA, OR PROFITS; OR BUSINESS
#  INTERRUPTION) HOWEVER CAUSED AND ON ANY THEORY OF LIABILITY, WHETHER IN
#  CONTRACT, STRICT LIABILITY, OR TORT (INCLUDING NEGLIGENCE OR OTHERWISE)
#  ARISING IN ANY WAY OUT OF THE USE OF THIS SOFTWARE, EVEN IF ADVISED OF THE
#  POSSIBILITY OF SUCH DAMAGE.
#

add_library(commissioner)

target_sources(commissioner
    PRIVATE
        cbor.cpp
        cbor.hpp
        coap.cpp
        coap.hpp
        coap_secure.hpp
        commissioner_impl.cpp
        commissioner_impl.hpp
        commissioner_safe.cpp
        commissioner_safe.hpp
        commissioning_session.cpp
        commissioning_session.hpp
        cose.cpp
        cose.hpp
        cwt.hpp
        dtls.cpp
        dtls.hpp
        endpoint.hpp
        error.cpp
        event.hpp
        logging.cpp
        logging.hpp
<<<<<<< HEAD
        mbedtls_error.cpp
        mbedtls_error.hpp
=======
        message.hpp
>>>>>>> 01de363a
        network_data.cpp
        openthread/bloom_filter.cpp
        openthread/bloom_filter.hpp
        openthread/crc16.cpp
        openthread/crc16.hpp
        openthread/pbkdf2_cmac.cpp
        openthread/pbkdf2_cmac.hpp
        openthread/random.cpp
        openthread/random.hpp
        openthread/sha256.cpp
        openthread/sha256.hpp
        socket.cpp
        socket.hpp
        timer.hpp
        tlv.cpp
        tlv.hpp
        token_manager.cpp
        token_manager.hpp
        udp_proxy.cpp
        udp_proxy.hpp
        uri.hpp
)

target_link_libraries(commissioner
    PRIVATE
        cn-cbor::cn-cbor
        cose
        mdns
        mbedtls
        mbedx509
        mbedcrypto
        fmt::fmt
        event_core
        event_pthreads
        $<$<NOT:$<BOOL:${OT_COMM_ANDROID}>>:pthread>
        commissioner-common
)

target_include_directories(commissioner
    PUBLIC
        $<BUILD_INTERFACE:${PROJECT_SOURCE_DIR}/include>
        $<INSTALL_INTERFACE:include>
    PRIVATE
        ${PROJECT_SOURCE_DIR}/src
)

install(TARGETS commissioner
        LIBRARY DESTINATION lib
        ARCHIVE DESTINATION lib
)

## Install third-party shared libraries. We need to install
## those shared libraries to enable commissioner-cli.
##
## We here install the built .so files directly
## because those third-party libraries are included
## as EXCLUDE_FROM_ALL, which means `install()` is
## disabled for them (intended).
if (BUILD_SHARED_LIBS)
    install(FILES
                $<TARGET_FILE:cn-cbor::cn-cbor>
                $<TARGET_FILE:cose>
                $<TARGET_FILE:mdns>
                $<TARGET_FILE:mbedtls>
                $<TARGET_FILE:mbedx509>
                $<TARGET_FILE:mbedcrypto>
                $<TARGET_FILE:fmt::fmt>
                $<TARGET_FILE:event_core_shared>
                $<TARGET_FILE:event_pthreads_shared>
            DESTINATION lib
    )

    ## Update ldconfig links and caches.
    install(CODE "execute_process(COMMAND sudo ldconfig)")
endif()

install(DIRECTORY ${PROJECT_SOURCE_DIR}/include/commissioner
        DESTINATION include
)

add_executable(commissioner-test $<$<NOT:$<BOOL:${OT_COMM_TEST}>>:EXCLUDE_FROM_ALL>)

target_sources(commissioner-test
    PRIVATE
        coap_secure.hpp
        coap_secure_test.cpp
        coap.hpp
        coap_test.cpp
        commissioner_impl.hpp
        commissioner_impl_test.cpp
        commissioner_safe.hpp
        commissioner_safe_test.cpp
        cose.hpp
        cose_test.cpp
        dtls.hpp
        dtls_test.cpp
        socket.hpp
        socket_test.cpp
        token_manager.hpp
        token_manager_test.cpp
)

target_link_libraries(commissioner-test
    PRIVATE
        Catch2::Catch2
        cn-cbor::cn-cbor
        cose
        mdns
        mbedtls
        mbedx509
        mbedcrypto
        fmt::fmt
        event_core
        event_pthreads
        commissioner
        commissioner-common
        commissioner-app-test
        commissioner-common-test
)

target_include_directories(commissioner-test
    PRIVATE
        ${PROJECT_SOURCE_DIR}/src
)

set_target_properties(commissioner-test
    PROPERTIES
        RUNTIME_OUTPUT_DIRECTORY "${CMAKE_BINARY_DIR}/tests"
)<|MERGE_RESOLUTION|>--- conflicted
+++ resolved
@@ -51,12 +51,9 @@
         event.hpp
         logging.cpp
         logging.hpp
-<<<<<<< HEAD
         mbedtls_error.cpp
         mbedtls_error.hpp
-=======
         message.hpp
->>>>>>> 01de363a
         network_data.cpp
         openthread/bloom_filter.cpp
         openthread/bloom_filter.hpp
