--- conflicted
+++ resolved
@@ -90,22 +90,18 @@
         return;
     }
 
-<<<<<<< HEAD
     void Stop() { Disconnect(ERROR_CANCELLED("the CoAPs server has been stopped")); }
-=======
+
     Error GetLocalAddr(Address &aAddr) const
     {
-        Error error = Error::kNone;
+        Error error;
 
-        VerifyOrExit(mSocket->IsConnected(), error = Error::kInvalidState);
+        VerifyOrExit(mSocket->IsConnected(), error = ERROR_INVALID_STATE("socket is not connected"));
         aAddr = mSocket->GetLocalAddr();
 
     exit:
         return error;
     }
-
-    void Stop() { Disconnect(); }
->>>>>>> 01de363a
 
     void Disconnect(Error aError)
     {
