--- conflicted
+++ resolved
@@ -179,7 +179,6 @@
     error = utils::Hex(typeListBytes, "05060708A0");
     EXPECT_EQ(error, ErrorCode::kNone);
 
-<<<<<<< HEAD
     uint8_t   batteryLevel 			= 0x64;
     uint16_t  supplyVoltage 		= 0x1388;
     uint16_t  version		 		= 0x05;
@@ -190,11 +189,6 @@
     std::string vendorModel         = "VendorModel";
     std::string vendorSWVersion     = "VendorSWModel";
     std::string threadStackVersion  = "ThreadStackVersion";
-=======
-    uint8_t  batteryLevel  = 0x64;
-    uint16_t supplyVoltage = 0x1388;
-    uint32_t timeout       = 0x12C;
->>>>>>> f69ea8e2
 
     EXPECT_EQ(error, ErrorCode::kNone);
     EXPECT_EQ(diagData.mPresentFlags, 33554047);
