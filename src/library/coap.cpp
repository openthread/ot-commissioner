/*
 *  Copyright (c) 2019, The OpenThread Authors.
 *  All rights reserved.
 *
 *  Redistribution and use in source and binary forms, with or without
 *  modification, are permitted provided that the following conditions are met:
 *  1. Redistributions of source code must retain the above copyright
 *     notice, this list of conditions and the following disclaimer.
 *  2. Redistributions in binary form must reproduce the above copyright
 *     notice, this list of conditions and the following disclaimer in the
 *     documentation and/or other materials provided with the distribution.
 *  3. Neither the name of the copyright holder nor the
 *     names of its contributors may be used to endorse or promote products
 *     derived from this software without specific prior written permission.
 *
 *  THIS SOFTWARE IS PROVIDED BY THE COPYRIGHT HOLDERS AND CONTRIBUTORS "AS IS"
 *  AND ANY EXPRESS OR IMPLIED WARRANTIES, INCLUDING, BUT NOT LIMITED TO, THE
 *  IMPLIED WARRANTIES OF MERCHANTABILITY AND FITNESS FOR A PARTICULAR PURPOSE
 *  ARE DISCLAIMED. IN NO EVENT SHALL THE COPYRIGHT HOLDER OR CONTRIBUTORS BE
 *  LIABLE FOR ANY DIRECT, INDIRECT, INCIDENTAL, SPECIAL, EXEMPLARY, OR
 *  CONSEQUENTIAL DAMAGES (INCLUDING, BUT NOT LIMITED TO, PROCUREMENT OF
 *  SUBSTITUTE GOODS OR SERVICES; LOSS OF USE, DATA, OR PROFITS; OR BUSINESS
 *  INTERRUPTION) HOWEVER CAUSED AND ON ANY THEORY OF LIABILITY, WHETHER IN
 *  CONTRACT, STRICT LIABILITY, OR TORT (INCLUDING NEGLIGENCE OR OTHERWISE)
 *  ARISING IN ANY WAY OUT OF THE USE OF THIS SOFTWARE, EVEN IF ADVISED OF THE
 *  POSSIBILITY OF SUCH DAMAGE.
 */

/**
 * @file
 *   This file implements the CoAP.
 */

#include "library/coap.hpp"

#include <algorithm>

#include <ctype.h>
#include <memory.h>

<<<<<<< HEAD
#include <algorithm>

#include "common/error_macros.hpp"
=======
>>>>>>> 01de363a
#include "library/logging.hpp"
#include "library/openthread/random.hpp"

namespace ot {

namespace commissioner {

namespace coap {

Message::Message(Type aType, Code aCode)
    : Message()
{
    SetType(aType);
    SetCode(aCode);
}

Message::Message()
    : mSubType(MessageSubType::kNone)
{
    SetVersion(kVersion1);
}

size_t Message::GetHeaderLength() const
{
    ByteArray buf;

    ASSERT_SUCCESS(Serialize(mHeader, buf));
    return buf.size();
}

const OptionValue *Message::GetOption(OptionType aNumber) const
{
    auto value = mOptions.find(aNumber);
    return value == mOptions.end() ? nullptr : &value->second;
}

bool Message::IsTokenEqual(const Message &aMessage) const
{
    return GetToken() == aMessage.GetToken();
}

Error Message::AppendOption(OptionType aNumber, const OptionValue &aValue)
{
    Error error;

    if (!IsValidOption(aNumber, aValue))
    {
        ExitNow(error = ERROR_INVALID_ARGS("invalid CoAP option (number={})", aNumber));
    }

    if (aNumber == OptionType::kUriPath)
    {
        std::string uriPath = aValue.GetStringValue();
        SuccessOrExit(error = NormalizeUriPath(uriPath));
        mOptions[aNumber] = mOptions[aNumber].GetStringValue() + uriPath;
    }
    else
    {
        // We don't allow multiple options of the same type.
        mOptions.emplace(aNumber, aValue);
    }

exit:
    return error;
}

Error Message::GetOption(std::string &aValue, OptionType aNumber) const
{
    Error error;
    auto  option = GetOption(aNumber);

    VerifyOrExit(option != nullptr, error = ERROR_NOT_FOUND("CoAP option (number={}) not found", aNumber));

    aValue = option->GetStringValue();

exit:
    return error;
}

Error Message::GetOption(uint32_t &aValue, OptionType aNumber) const
{
    Error error;
    auto  option = GetOption(aNumber);

    VerifyOrExit(option != nullptr, error = ERROR_NOT_FOUND("CoAP option (number={}) not found", aNumber));

    aValue = option->GetUint32Value();

exit:
    return error;
}

Error Message::GetOption(ByteArray &aValue, OptionType aNumber) const
{
    Error error;
    auto  option = GetOption(aNumber);

    VerifyOrExit(option != nullptr, error = ERROR_NOT_FOUND("CoAP option (number={}) not found", aNumber));

    aValue = option->GetOpaqueValue();

exit:
    return error;
}

Error Message::SetUriPath(const std::string &aUriPath)
{
    Error       error;
    std::string NormalizedUriPath = aUriPath;

    SuccessOrExit(error = NormalizeUriPath(NormalizedUriPath));
    SuccessOrExit(error = AppendOption(OptionType::kUriPath, NormalizedUriPath));

exit:
    return error;
}

Error Message::GetContentFormat(ContentFormat &aContentFormat) const
{
    Error    error;
    uint32_t value;

    SuccessOrExit(error = GetOption(value, OptionType::kContentFormat));
    aContentFormat = utils::from_underlying<ContentFormat>(value);

exit:
    return error;
}

Error Message::GetAccept(ContentFormat &aAcceptFormat) const
{
    Error error;

    auto option = GetOption(OptionType::kAccept);
    VerifyOrExit(option != nullptr, error = ERROR_NOT_FOUND("cannot find valid CoAP Accept option"));
    aAcceptFormat = utils::from_underlying<ContentFormat>(option->GetUint32Value());

exit:
    return error;
}

Error Message::Serialize(const Header &aHeader, ByteArray &aBuf) const
{
    Error error;

    VerifyOrExit(aHeader.IsValid(), error = ERROR_INVALID_ARGS("serialize an invalid CoAP message header"));

    aBuf.push_back((aHeader.mVersion << 6) | (aHeader.mType << 4) | aHeader.mTokenLength);
    aBuf.push_back(aHeader.mCode);
    aBuf.push_back((aHeader.mMessageId & 0xff00) >> 8);
    aBuf.push_back((aHeader.mMessageId & 0x00ff));
    aBuf.insert(aBuf.end(), aHeader.mToken, aHeader.mToken + aHeader.mTokenLength);

exit:
    return error;
}

Error Message::Deserialize(Header &aHeader, const ByteArray &aBuf, size_t &aOffset)
{
    Error  error;
    Header header;
    size_t offset = aOffset;

    VerifyOrExit(offset < aBuf.size(), error = ERROR_BAD_FORMAT("premature end of CoAP message header"));
    header.mVersion     = aBuf[offset] >> 6;
    header.mType        = aBuf[offset] >> 4;
    header.mTokenLength = aBuf[offset++];

    VerifyOrExit(offset < aBuf.size(), error = ERROR_BAD_FORMAT("premature end of CoAP message header"));
    header.mCode = aBuf[offset++];

    VerifyOrExit(offset + 1 < aBuf.size(), error = ERROR_BAD_FORMAT("premature end of CoAP message header"));
    header.mMessageId = aBuf[offset++];
    header.mMessageId = (header.mMessageId << 8) | aBuf[offset++];

    VerifyOrExit(offset + header.mTokenLength <= aBuf.size(),
                 error = ERROR_BAD_FORMAT("premature end of CoAP message header"));
    memcpy(header.mToken, &aBuf[offset], std::min(header.mTokenLength, kMaxTokenLength));
    offset += header.mTokenLength;

    aHeader = header;
    aOffset = offset;

exit:
    return error;
}

bool Message::Header::IsValid() const
{
    return mVersion == kVersion1 && mTokenLength >= 0 && mTokenLength <= kMaxTokenLength;
}

Error Message::Serialize(OptionType         aOptionNumber,
                         const OptionValue &aOptionValue,
                         uint16_t           aLastOptionNumber,
                         ByteArray &        aBuf) const
{
    Error    error;
    uint16_t delta = utils::to_underlying(aOptionNumber) - aLastOptionNumber;
    uint16_t length;
    uint16_t valueLength = aOptionValue.GetLength();
    size_t   firstByte   = aBuf.size();
    size_t   extend      = aBuf.size() + 1;

    ASSERT(utils::to_underlying(aOptionNumber) >= aLastOptionNumber);

    VerifyOrExit(IsValidOption(aOptionNumber, aOptionValue),
                 error = ERROR_INVALID_ARGS("option (number={}) is not valid", aOptionNumber));

    length = 1;
    length += delta < kOption1ByteExtensionOffset ? 0 : (delta < kOption2ByteExtensionOffset ? 1 : 2);
    length += valueLength < kOption1ByteExtensionOffset ? 0 : (valueLength < kOption2ByteExtensionOffset ? 1 : 2);

    aBuf.resize(aBuf.size() + length);

    if (delta < kOption1ByteExtensionOffset)
    {
        aBuf[firstByte] = (delta << kOptionDeltaOffset) & kOptionDeltaMask;
    }
    else if (delta < kOption2ByteExtensionOffset)
    {
        aBuf[firstByte] |= kOption1ByteExtension << kOptionDeltaOffset;
        aBuf[extend++] = (delta - kOption1ByteExtensionOffset) & 0xff;
    }
    else
    {
        aBuf[firstByte] |= kOption2ByteExtension << kOptionDeltaOffset;
        delta -= kOption2ByteExtensionOffset;
        aBuf[extend++] = delta >> 8;
        aBuf[extend++] = delta & 0xff;
    }

    // Insert option length.
    if (valueLength < kOption1ByteExtensionOffset)
    {
        aBuf[firstByte] |= static_cast<uint8_t>(valueLength);
    }
    else if (valueLength < kOption2ByteExtensionOffset)
    {
        aBuf[firstByte] |= kOption1ByteExtension;
        aBuf[extend++] = (valueLength - kOption1ByteExtensionOffset) & 0xff;
    }
    else
    {
        uint16_t deltaLength = valueLength - kOption2ByteExtensionOffset;
        aBuf[firstByte] |= kOption2ByteExtension;
        aBuf[extend++] = deltaLength >> 8;
        aBuf[extend++] = deltaLength & 0xff;
    }

    ASSERT(length + firstByte == extend);

    aBuf.insert(aBuf.end(), aOptionValue.GetOpaqueValue().begin(), aOptionValue.GetOpaqueValue().end());

exit:
    return error;
}

Error Message::Deserialize(OptionType &     aOptionNumber,
                           OptionValue &    aOptionValue,
                           uint16_t         aLastOptionNumber,
                           const ByteArray &aBuf,
                           size_t &         aOffset)
{
    Error    error;
    uint16_t delta;
    uint16_t length;
    uint16_t valueLength;
    size_t   firstByte = aOffset;
    size_t   extend    = aOffset + 1;

    VerifyOrExit(firstByte < aBuf.size(), error = ERROR_BAD_FORMAT("premature end of a CoAP option"));

    delta       = aBuf[firstByte] >> 4;
    valueLength = aBuf[firstByte] & 0x0f;

    length = 1;
    length += delta < kOption1ByteExtensionOffset ? 0 : (delta < kOption2ByteExtensionOffset ? 1 : 2);
    length += valueLength < kOption1ByteExtensionOffset ? 0 : (valueLength < kOption2ByteExtensionOffset ? 1 : 2);

    VerifyOrExit(firstByte + length <= aBuf.size(), error = ERROR_BAD_FORMAT("premature end of a CoAP option"));

    if (delta < kOption1ByteExtension)
    {
        // do nothing
    }
    else if (delta == kOption1ByteExtension)
    {
        delta = kOption1ByteExtensionOffset + aBuf[extend++];
    }
    else if (delta == kOption2ByteExtension)
    {
        delta = kOption2ByteExtensionOffset + ((static_cast<uint16_t>(aBuf[extend]) << 8) | aBuf[extend + 1]);
        extend += 2;
    }
    else
    {
        // we have delta == 0x0f

        VerifyOrExit(valueLength == 0x0f,
                     error = ERROR_BAD_FORMAT("invalid CoAP option (firstByte={:X})", aBuf[firstByte]));
        ExitNow(error = ERROR_NOT_FOUND("cannot find more CoAP option"));
    }

    if (valueLength < kOption1ByteExtension)
    {
        // do nothing
    }
    else if (valueLength == kOption1ByteExtension)
    {
        valueLength = kOption1ByteExtensionOffset + aBuf[extend++];
    }
    else if (valueLength == kOption2ByteExtension)
    {
        valueLength = kOption2ByteExtensionOffset + ((static_cast<uint16_t>(aBuf[extend]) << 8) | aBuf[extend + 1]);
        extend += 2;
    }
    else
    {
        ExitNow(error = ERROR_BAD_FORMAT("invalid CoAP option (firstByte={:X})", aBuf[firstByte]));
    }

    ASSERT(firstByte + length == extend);

    VerifyOrExit(valueLength + extend <= aBuf.size(), error = ERROR_BAD_FORMAT("premature end of a CoAP option"));

    aOptionNumber = utils::from_underlying<OptionType>(aLastOptionNumber + delta);
    aOptionValue  = ByteArray{aBuf.begin() + extend, aBuf.begin() + extend + valueLength};

    aOffset += length + valueLength;

exit:
    return error;
}

Coap::RequestHolder::RequestHolder(const RequestPtr aRequest, ResponseHandler aHandler)
    : mRequest(aRequest)
    , mHandler(aHandler)
    , mRetransmissionCount(0)
    , mAcknowledged(false)
{
    uint32_t lowBound    = 1000 * kAckTimeout;
    uint32_t upperBound  = 1000 * kAckTimeout * kAckRandomFactorNumerator / kAckRandomFactorDenominator;
    uint32_t delay       = random::non_crypto::GetUint32InRange(lowBound, upperBound);
    mRetransmissionDelay = std::chrono::milliseconds(delay);
    mNextTimerShot       = Clock::now() + mRetransmissionDelay;
}

Coap::Coap(struct event_base *aEventBase, Endpoint &aEndpoint)
    : mMessageId(0)
    , mRequestsCache(aEventBase, [this](Timer &aTimer) { Retransmit(aTimer); })
    , mResponsesCache(aEventBase, std::chrono::seconds(kExchangeLifetime))
    , mDefaultHandler(nullptr)
    , mEndpoint(aEndpoint)
{
    using namespace std::placeholders;
    mEndpoint.SetReceiver([this](Endpoint &aEndpoint, const ByteArray &aBuf) { Receive(aEndpoint, aBuf); });
}

void Coap::ClearRequestsAndResponses(void)
{
    AbortRequests();
    mResponsesCache.Clear();
}

void Coap::AbortRequests()
{
    while (!mRequestsCache.IsEmpty())
    {
        std::string uri = "UNKNOWN_URI";
        mRequestsCache.Front().mRequest->GetUriPath(uri).IgnoreError();
        FinalizeTransaction(mRequestsCache.Front(), nullptr, ERROR_CANCELLED("request to {} was cancelled", uri));
    }
}

Error Coap::AddResource(const Resource &aResource)
{
    Error error;
    auto  res = mResources.find(aResource.GetUriPath());

    if (res != mResources.end())
    {
        ExitNow(error = ERROR_ALREADY_EXISTS("CoAP resource {} already exists", aResource.GetUriPath()));
    }
    mResources.emplace(aResource.GetUriPath(), aResource);

exit:
    return error;
}

void Coap::RemoveResource(const Resource &aResource)
{
    mResources.erase(aResource.GetUriPath());
}

void Coap::SetDefaultHandler(RequestHandler aHandler)
{
    mDefaultHandler = aHandler;
}

void Coap::SendRequest(const Request &aRequest, ResponseHandler aHandler)
{
    Error error;
    auto  request = std::make_shared<Request>(aRequest);

    VerifyOrExit(request->IsConfirmable() || request->IsNonConfirmable(),
                 error = ERROR_INVALID_ARGS("a CoAP request is neither Confirmable nor NON-Confirmable"));

    ASSERT(request->GetMessageId() == 0);
    request->SetMessageId(AllocMessageId());
    request->SetToken(kDefaultTokenLength);

    SuccessOrExit(error = Send(*request));

    if (request->IsConfirmable())
    {
        mRequestsCache.Put(request, aHandler);
    }

exit:
    if (!error.NoError() && aHandler != nullptr)
    {
        aHandler(nullptr, error);
    }
}

Error Coap::SendResponse(const Request &aRequest, Response &aResponse)
{
    // Set message id to request's id
    if (aResponse.GetMessageId() == 0)
    {
        aResponse.SetMessageId(aRequest.GetMessageId());
    }

    // Set the token to request's token
    aResponse.SetToken(aRequest.GetToken());

    // Set message info
    aResponse.SetEndpoint(aRequest.GetEndpoint());

    // Enqueue response
    mResponsesCache.Put(aResponse);

    return Send(aResponse);
}

Error Coap::SendEmptyChanged(const Request &aRequest)
{
    if (!aRequest.IsConfirmable())
    {
        return ERROR_INVALID_ARGS("the CoAP request is not Confirmable");
    }
    return SendHeaderResponse(Code::kChanged, aRequest);
}

void Coap::Receive(Endpoint &aEndpoint, const ByteArray &aBuf)
{
    Error error;

    auto message = Message::Deserialize(error, aBuf);
    ReceiveMessage(aEndpoint, message, error);
}

void Coap::ReceiveMessage(Endpoint &aEndpoint, std::shared_ptr<Message> aMessage, Error error)
{
    if (!error.NoError())
    {
        // Silently drop a bad formatted message
        LOG_INFO("Received a CoAP message in bad format: {}", error.GetMessage());
    }
    else
    {
        ASSERT(aMessage != nullptr);

        aMessage->SetEndpoint(&aEndpoint);
        if (aMessage->IsRequest())
        {
            HandleRequest(*aMessage);
        }
        else
        {
            HandleResponse(*aMessage);
        }
    }
}

void Coap::HandleRequest(const Request &aRequest)
{
    Error                                error;
    const Response *                     response = nullptr;
    std::string                          uriPath;
    decltype(mResources)::const_iterator resource;

    SuccessOrExit(error = aRequest.GetUriPath(uriPath));

    response = mResponsesCache.Match(aRequest);
    if (response != nullptr)
    {
        LOG_INFO("found cached CoAP response for resource {}", uriPath);
        ExitNow(error = Send(*response));
    }

    resource = mResources.find(uriPath);
    if (resource != mResources.end())
    {
        resource->second.HandleRequest(aRequest);
        ExitNow(error = ERROR_NONE);
    }
    else if (mDefaultHandler != nullptr)
    {
        mDefaultHandler(aRequest);
        ExitNow(error = ERROR_NONE);
    }
    else
    {
        IgnoreError(SendNotFound(aRequest));
        ExitNow(error = ERROR_NONE);
    }

exit:
    if (!error.NoError())
    {
        LOG_INFO("handle CoAP request failed: {}", error.ToString());
    }
    return;
}

void Coap::HandleResponse(const Response &aResponse)
{
    const RequestHolder *requestHolder = nullptr;
    std::string          requestUri    = "UNKNOWN_URI";

    requestHolder = mRequestsCache.Match(aResponse);
    if (requestHolder == nullptr)
    {
        if (aResponse.IsConfirmable() || aResponse.IsNonConfirmable())
        {
            IgnoreError(SendReset(aResponse));
        }
        ExitNow();
    }

    requestHolder->mRequest->GetUriPath(requestUri).IgnoreError();
    switch (aResponse.GetType())
    {
    case Type::kReset:
        if (aResponse.IsEmpty())
        {
            FinalizeTransaction(*requestHolder, nullptr, ERROR_ABORTED("request to {} was reset by peer", requestUri));
        }

        // Silently ignore non-empty reset messages (RFC 7252, p. 4.2).
        break;

    case Type::kAcknowledgment:
        if (aResponse.IsEmpty())
        {
            // Empty acknowledgment.
            if (requestHolder->mRequest->IsConfirmable())
            {
                requestHolder->mAcknowledged = true;
            }

            // Remove the message if response is not expected, otherwise await response.
            if (requestHolder->mHandler == nullptr)
            {
                mRequestsCache.Eliminate(*requestHolder);
            }
        }
        else if (aResponse.IsResponse() && aResponse.IsTokenEqual(*requestHolder->mRequest))
        {
            // Piggybacked response.
            FinalizeTransaction(*requestHolder, &aResponse, ERROR_NONE);
        }

        // Silently ignore acknowledgments carrying requests (RFC 7252, p. 4.2)
        // or with no token match (RFC 7252, p. 5.3.2).
        break;

    case Type::kConfirmable:
        // Send empty ACK if it is a CON message.
        IgnoreError(SendAck(aResponse));

        // fall through

    case Type::kNonConfirmable:
        // Separate response.
        FinalizeTransaction(*requestHolder, &aResponse, ERROR_NONE);
        break;
    }

exit:
    return;
}

void Coap::Retransmit(Timer &)
{
    auto now = Clock::now();

    LOG_DEBUG("CoAP retransmit timer triggered");

    while (!mRequestsCache.IsEmpty() && mRequestsCache.Earliest() < now)
    {
        auto requestHolder = mRequestsCache.Eliminate();

        std::string uri = "UNKOWN_URI";
        requestHolder.mRequest->GetUriPath(uri).IgnoreError();

        if ((requestHolder.mRequest->IsConfirmable()) && (requestHolder.mRetransmissionCount < kMaxRetransmit))
        {
            // Increment retransmission counter and timer.
            ++requestHolder.mRetransmissionCount;
            requestHolder.mRetransmissionDelay *= 2;
            requestHolder.mNextTimerShot = now + requestHolder.mRetransmissionDelay;

            mRequestsCache.Put(requestHolder);

            std::string uri;
            IgnoreError(requestHolder.mRequest->GetUriPath(uri));

            // Retransmit
            if (!requestHolder.mAcknowledged)
            {
                LOG_INFO("retransmit of request {}, retransmit count = {}", uri, requestHolder.mRetransmissionCount);

                auto error = Send(*requestHolder.mRequest);
                if (!error.NoError())
                {
                    LOG_WARN("retransmit of request {} failed: {}", uri, error.ToString());
                    FinalizeTransaction(requestHolder, nullptr, error);
                }
            }
            else
            {
                LOG_DEBUG("request to {} has been acknowledged, won't retransmit", uri);
            }
        }
        else
        {
            // No expected response or acknowledgment.
            FinalizeTransaction(requestHolder, nullptr, ERROR_TIMEOUT("request to {} timeout", uri));
        }
    }
}

Error Coap::SendHeaderResponse(Code aCode, const Request &aRequest)
{
    Error    error;
    Response response;

    switch (aRequest.GetType())
    {
    case Type::kConfirmable:
        response.SetType(Type::kAcknowledgment);
        response.SetCode(aCode);
        response.SetMessageId(aRequest.GetMessageId());
        break;

    case Type::kNonConfirmable:
        response.SetType(Type::kNonConfirmable);
        response.SetCode(aCode);
        response.SetMessageId(AllocMessageId());
        break;

    default:
        ExitNow(error = ERROR_INVALID_ARGS("a CoAP request is neither Confirmable nor NON-Confirmable"));
        break;
    }

    SuccessOrExit(error = SendResponse(aRequest, response));

exit:
    return error;
}

Error Coap::SendEmptyMessage(Type aType, const Request &aRequest)
{
    Error    error;
    Response response{aType, Code::kEmpty};

    VerifyOrExit(aRequest.IsConfirmable(), error = ERROR_INVALID_ARGS("CoAP request is not Confirmable"));

    response.SetMessageId(aRequest.GetMessageId());
    response.SetEndpoint(aRequest.GetEndpoint());

    SuccessOrExit(error = Send(response));

exit:
    return error;
}

Error Coap::Send(const Message &aMessage)
{
    Error     error;
    ByteArray data;
    SuccessOrExit(error = aMessage.Serialize(data));

    if (aMessage.GetEndpoint() == nullptr)
    {
        aMessage.SetEndpoint(&mEndpoint);
    }

    error = aMessage.GetEndpoint()->Send(data, aMessage.GetSubType());
    SuccessOrExit(error);

exit:
    return error;
}

void Coap::FinalizeTransaction(const RequestHolder &aRequestHolder, const Response *aResponse, Error aResult)
{
    if (aRequestHolder.mHandler != nullptr)
    {
        auto handler = aRequestHolder.mHandler;

        // The user-provided handler may do anything that causing this
        // handler be recursively called (For example, user stops the CoAP
        // instance which will finalize all transactions). Set this handler
        // to null to stop a handler being recalled.
        aRequestHolder.mHandler = nullptr;
        handler(aResponse, aResult);
    }
    mRequestsCache.Eliminate(aRequestHolder);
}

const Response *Coap::ResponsesCache::Match(const Request &aRequest) const
{
    for (const auto &kv : mContainer)
    {
        const auto &response = kv.second;
        if (response.GetEndpoint() != aRequest.GetEndpoint())
        {
            continue;
        }
        if (response.GetMessageId() != aRequest.GetMessageId())
        {
            continue;
        }
        return &response;
    }
    return nullptr;
}

void Coap::ResponsesCache::Clear()
{
    mTimer.Stop();
    mContainer.clear();
}

void Coap::ResponsesCache::Eliminate()
{
    auto now = Clock::now();

    while (!mContainer.empty())
    {
        auto  earliest = mContainer.begin();
        auto  deadTime = earliest->first;
        auto &response = earliest->second;
        if (deadTime > now)
        {
            break;
        }
        mContainer.erase(earliest);
        LOG_INFO("removed response cache: token={}, messageId={}", utils::Hex(response.GetToken()),
                 response.GetMessageId());
    }
}

void Coap::RequestsCache::Put(const RequestPtr aRequest, ResponseHandler aHandler)
{
    Put({aRequest, aHandler});
}

void Coap::RequestsCache::Put(const RequestHolder &aRequestHolder)
{
    mContainer.emplace(aRequestHolder);
    if (mRetransmissionTimer.IsRunning())
    {
        if (Earliest() < mRetransmissionTimer.GetFireTime())
        {
            mRetransmissionTimer.Start(Earliest());
        }
    }
    else
    {
        mRetransmissionTimer.Start(Earliest());
    }
}

Coap::RequestHolder Coap::RequestsCache::Eliminate()
{
    ASSERT(!IsEmpty());
    auto ret = *mContainer.begin();

    mContainer.erase(mContainer.begin());

    if (IsEmpty())
    {
        // No more requests pending, stop the timer.
        mRetransmissionTimer.Stop();
    }

    // No need to worry that the earliest pending message was removed -
    // the timer would just shoot earlier and then it'd be setup again.
    return ret;
}

void Coap::RequestsCache::Eliminate(const RequestHolder &aRequestHolder)
{
    for (auto holder = mContainer.begin(); holder != mContainer.end(); ++holder)
    {
        if (holder->mRequest == aRequestHolder.mRequest)
        {
            mContainer.erase(holder);
            break;
        }
    }
}

void Coap::RequestsCache::Clear()
{
    mRetransmissionTimer.Stop();

    mContainer.clear();
}

void Coap::RequestsCache::TryRetartTimer()
{
    if (!mRetransmissionTimer.IsRunning() && !IsEmpty())
    {
        mRetransmissionTimer.Start(Earliest());
    }
}

const Coap::RequestHolder *Coap::RequestsCache::Match(const Response &aResponse) const
{
    for (const auto &requestHolder : mContainer)
    {
        const auto request = requestHolder.mRequest;

        if (aResponse.GetEndpoint() == request->GetEndpoint())
        {
            switch (aResponse.GetType())
            {
            case Type::kReset:
            case Type::kAcknowledgment:
                if (aResponse.GetMessageId() == request->GetMessageId())
                {
                    return &requestHolder;
                }
                break;
            case Type::kConfirmable:
            case Type::kNonConfirmable:
                if (aResponse.IsTokenEqual(*request))
                {
                    return &requestHolder;
                }
                break;
            }
        }
    }
    return nullptr;
}

Error Message::Serialize(ByteArray &aBuf) const
{
    Error    error;
    uint16_t lastOptionNumber;

    SuccessOrExit(error = Serialize(mHeader, aBuf));

    lastOptionNumber = 0;
    for (const auto &option : mOptions)
    {
        const auto &number = option.first;
        const auto &value  = option.second;
        if (number == OptionType::kUriPath)
        {
            std::list<std::string> uriPathSegments;
            SuccessOrExit(error = SplitUriPath(uriPathSegments, value.GetStringValue()));
            for (const auto &segment : uriPathSegments)
            {
                SuccessOrExit(error = Serialize(number, segment, lastOptionNumber, aBuf));
                lastOptionNumber = utils::to_underlying(number);
            }
        }
        else
        {
            SuccessOrExit(error = Serialize(number, value, lastOptionNumber, aBuf));
            lastOptionNumber = utils::to_underlying(number);
        }
    }

    if (mPayload.size() > 0)
    {
        aBuf.push_back(kPayloadMarker);
        aBuf.insert(aBuf.end(), mPayload.begin(), mPayload.end());
    }

exit:
    return error;
}

Error Message::SplitUriPath(std::list<std::string> &aUriPathList, const std::string &aUriPath)
{
    auto uri = aUriPath;

    size_t begin = 0;
    while (true)
    {
        auto pos = uri.find_first_of('/', begin);
        if (pos == std::string::npos)
        {
            break;
        }
        if (pos > begin)
        {
            aUriPathList.emplace_back(uri.substr(begin, pos - begin));
        }
        begin = pos + 1;
    }

    if (begin < uri.size())
    {
        aUriPathList.emplace_back(uri.substr(begin));
    }

    if (aUriPathList.empty())
    {
        // For example, uri path is "/", "//"
        aUriPathList.emplace_back("/");
    }

    return ERROR_NONE;
}

// Normalize the uri path by:
//   stripping spaces at the two ends;
//   adding '/' to the beginning if there is none;
//   applying percent-decode;
Error Message::NormalizeUriPath(std::string &aUriPath)
{
    auto   xdigit = [](char c) { return 'A' <= c && c <= 'F' ? c - 'A' : 'a' <= c && c <= 'f' ? c - 'a' : c - '0'; };
    size_t begin = 0, end = aUriPath.size();
    Error  error;

    while (begin < aUriPath.size() && isspace(aUriPath[begin]))
    {
        ++begin;
    }
    while (end >= 1 && isspace(aUriPath[end - 1]))
    {
        --end;
    }
    aUriPath = aUriPath.substr(begin, end - begin);

    if (aUriPath.empty() || aUriPath[0] != '/')
    {
        aUriPath = "/" + aUriPath;
    }

    while (true)
    {
        auto pos = aUriPath.find_first_of('%', begin);
        if (pos == std::string::npos)
        {
            break;
        }
        if (pos + 2 >= aUriPath.size())
        {
            ExitNow(error = ERROR_INVALID_ARGS("{} is not a valid CoAP URI path", aUriPath));
        }
        if (!isxdigit(aUriPath[pos + 1]) || !isxdigit(aUriPath[pos + 2]))
        {
            ExitNow(error = ERROR_INVALID_ARGS("{} is not a valid CoAP URI path", aUriPath));
        }

        char c = (xdigit(aUriPath[pos + 1]) << 4) | xdigit(aUriPath[pos + 2]);
        aUriPath.replace(pos, 3, 1, c);
        begin = pos + 1;
    }

exit:
    return error;
}

std::shared_ptr<Message> Message::Deserialize(Error &aError, const ByteArray &aBuf)
{
    Error    error;
    size_t   offset = 0;
    uint16_t lastOptionNumber;
    auto     message = std::make_shared<Message>();

    SuccessOrExit(error = Deserialize(message->mHeader, aBuf, offset));
    VerifyOrExit(message->mHeader.IsValid(), error = ERROR_BAD_FORMAT("invalid CoAP message header"));

    lastOptionNumber = 0;
    while (offset < aBuf.size() && aBuf[offset] != kPayloadMarker)
    {
        OptionType  number;
        OptionValue value;

        SuccessOrExit(error = Deserialize(number, value, lastOptionNumber, aBuf, offset));

        if (IsValidOption(number, value))
        {
            // AppendOption will do further validation before adding the option.
            error = message->AppendOption(number, value);
        }
        else
        {
            error = ERROR_BAD_FORMAT("bad CoAP option (number={}", number);
        }

        if (!error.NoError())
        {
            if (IsCriticalOption(number))
            {
                // Stop if any unrecognized option is critical.
                ExitNow();
            }
            else
            {
                // Ignore non-critical option error.
                error = ERROR_NONE;
            }
        }

        lastOptionNumber = utils::to_underlying(number);
    }

    if (offset < aBuf.size())
    {
        if (aBuf[offset++] == kPayloadMarker)
        {
            VerifyOrExit(offset < aBuf.size(), error = ERROR_BAD_FORMAT("payload marker followed by empty payload"));
            message->mPayload.assign(aBuf.begin() + offset, aBuf.end());
        }
        else
        {
            // Ignore extra data.
            message->mPayload.clear();
        }
    }

exit:
    if (!error.NoError())
    {
        message = nullptr;
    }
    aError = error;
    return message;
}

bool Message::IsValidOption(OptionType aNumber, const OptionValue &aValue)
{
    switch (aNumber)
    {
    case OptionType::kIfMatch:
        return aValue.GetLength() <= 8;
    case OptionType::kUriHost:
        return aValue.GetLength() >= 1 && aValue.GetLength() <= 255;
    case OptionType::kETag:
        return aValue.GetLength() >= 1 && aValue.GetLength() <= 8;
    case OptionType::kIfNonMatch:
        return aValue.GetLength() == 0;
    case OptionType::kUriPort:
        return aValue.GetLength() <= 2;
    case OptionType::kLocationPath:
        return aValue.GetLength() <= 255;
    case OptionType::kUriPath:
        return aValue.GetLength() <= 255;
    case OptionType::kContentFormat:
        return aValue.GetLength() <= 2;
    case OptionType::kMaxAge:
        return aValue.GetLength() <= 4;
    case OptionType::kUriQuery:
        return aValue.GetLength() <= 255;
    case OptionType::kAccept:
        return aValue.GetLength() <= 2;
    case OptionType::kLocationQuery:
        return aValue.GetLength() <= 255;
    case OptionType::kProxyUri:
        return aValue.GetLength() >= 1 && aValue.GetLength() <= 1034;
    case OptionType::kProxyScheme:
        return aValue.GetLength() >= 1 && aValue.GetLength() <= 255;
    case OptionType::kSize1:
        return aValue.GetLength() <= 4;
    default:
        return false;
    }
}

bool Message::IsCriticalOption(OptionType aNumber)
{
    switch (aNumber)
    {
    case OptionType::kIfMatch:
    case OptionType::kUriHost:
    case OptionType::kIfNonMatch:
    case OptionType::kUriPort:
    case OptionType::kUriPath:
    case OptionType::kUriQuery:
    case OptionType::kAccept:
    case OptionType::kProxyUri:
    case OptionType::kProxyScheme:
        return true;
    default:
        return false;
    }
}

void Message::SetToken(const ByteArray &aToken)
{
    auto len             = std::min(sizeof(mHeader.mToken), aToken.size());
    mHeader.mTokenLength = len;
    memcpy(mHeader.mToken, &aToken[0], len);
}

void Message::SetToken(uint8_t aTokenLength)
{
    ASSERT(aTokenLength <= sizeof(mHeader.mToken));

    mHeader.mTokenLength = aTokenLength;
    random::non_crypto::FillBuffer(mHeader.mToken, aTokenLength);
}

} // namespace coap

} // namespace commissioner

} // namespace ot<|MERGE_RESOLUTION|>--- conflicted
+++ resolved
@@ -38,12 +38,7 @@
 #include <ctype.h>
 #include <memory.h>
 
-<<<<<<< HEAD
-#include <algorithm>
-
 #include "common/error_macros.hpp"
-=======
->>>>>>> 01de363a
 #include "library/logging.hpp"
 #include "library/openthread/random.hpp"
 
@@ -512,7 +507,7 @@
     if (!error.NoError())
     {
         // Silently drop a bad formatted message
-        LOG_INFO("Received a CoAP message in bad format: {}", error.GetMessage());
+        LOG_INFO("drop a CoAP message in bad format: {}", error.GetMessage());
     }
     else
     {
