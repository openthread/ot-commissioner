/*
 *    Copyright (c) 2019, The OpenThread Authors.
 *    All rights reserved.
 *
 *    Redistribution and use in source and binary forms, with or without
 *    modification, are permitted provided that the following conditions are met:
 *    1. Redistributions of source code must retain the above copyright
 *       notice, this list of conditions and the following disclaimer.
 *    2. Redistributions in binary form must reproduce the above copyright
 *       notice, this list of conditions and the following disclaimer in the
 *       documentation and/or other materials provided with the distribution.
 *    3. Neither the name of the copyright holder nor the
 *       names of its contributors may be used to endorse or promote products
 *       derived from this software without specific prior written permission.
 *
 *    THIS SOFTWARE IS PROVIDED BY THE COPYRIGHT HOLDERS AND CONTRIBUTORS "AS IS"
 *    AND ANY EXPRESS OR IMPLIED WARRANTIES, INCLUDING, BUT NOT LIMITED TO, THE
 *    IMPLIED WARRANTIES OF MERCHANTABILITY AND FITNESS FOR A PARTICULAR PURPOSE
 *    ARE DISCLAIMED. IN NO EVENT SHALL THE COPYRIGHT HOLDER OR CONTRIBUTORS BE
 *    LIABLE FOR ANY DIRECT, INDIRECT, INCIDENTAL, SPECIAL, EXEMPLARY, OR
 *    CONSEQUENTIAL DAMAGES (INCLUDING, BUT NOT LIMITED TO, PROCUREMENT OF
 *    SUBSTITUTE GOODS OR SERVICES; LOSS OF USE, DATA, OR PROFITS; OR BUSINESS
 *    INTERRUPTION) HOWEVER CAUSED AND ON ANY THEORY OF LIABILITY, WHETHER IN
 *    CONTRACT, STRICT LIABILITY, OR TORT (INCLUDING NEGLIGENCE OR OTHERWISE)
 *    ARISING IN ANY WAY OUT OF THE USE OF THIS SOFTWARE, EVEN IF ADVISED OF THE
 *    POSSIBILITY OF SUCH DAMAGE.
 */

/**
 * @file
 *   This file defines test cases for DTLS implementation with mbedtls.
 */

#include "library/dtls.hpp"

#include <catch2/catch.hpp>

#include "library/coap.hpp"

namespace ot {

namespace commissioner {

static const std::string kClientTrustAnchor = "-----BEGIN CERTIFICATE-----\r\n"
                                              "MIIBejCCAR+gAwIBAgIIc5C+m8ijatIwCgYIKoZIzj0EAwIwGDEWMBQGA1UEAwwN\r\n"
                                              "VGhyZWFkR3JvdXBDQTAeFw0xOTA2MTkyMTI0MjdaFw0yNDA2MTcyMTI0MjdaMBgx\r\n"
                                              "FjAUBgNVBAMMDVRocmVhZEdyb3VwQ0EwWTATBgcqhkjOPQIBBggqhkjOPQMBBwNC\r\n"
                                              "AASXse2WkWSTCYW7uKyaKvlFXN/upLEd4uedBov6gDkmtABSUbNPHAgVpMvgP70b\r\n"
                                              "vLY19kMaIt54ZTuHuZU37OFso1MwUTAPBgNVHRMECDAGAQH/AgEDMB0GA1UdDgQW\r\n"
                                              "BBSS6nZAQEqPq08nC/O8N52GzXKA+DAfBgNVHSMEGDAWgBSS6nZAQEqPq08nC/O8\r\n"
                                              "N52GzXKA+DAKBggqhkjOPQQDAgNJADBGAiEA5l70etVXL6pUSU+E/5+8C6yM5HaD\r\n"
                                              "v8WNLEhNNeunmcMCIQCwyjOK804IuUTv7IOw/6y9ulOwTBHtfPJ8rfRyaVbHPQ==\r\n"
                                              "-----END CERTIFICATE-----\r\n";

static const std::string kClientCert = "-----BEGIN CERTIFICATE-----\r\n"
                                       "MIICATCCAaegAwIBAgIIJU8KN/Bcw4cwCgYIKoZIzj0EAwIwGDEWMBQGA1UEAwwN\r\n"
                                       "VGhyZWFkR3JvdXBDQTAeFw0xOTA2MTkyMTM2MTFaFw0yNDA2MTcyMTM2MTFaMBox\r\n"
                                       "GDAWBgNVBAMMD1RocmVhZFJlZ2lzdHJhcjBZMBMGByqGSM49AgEGCCqGSM49AwEH\r\n"
                                       "A0IABCAwhVvoRpELPssVyvhXLT61Zb3GVKFe+vbt66qLnhYIxckQyTogho/IUE03\r\n"
                                       "Dxsm+pdZ9nmDu3iGPtqay+pRJPajgdgwgdUwDwYDVR0TBAgwBgEB/wIBAjALBgNV\r\n"
                                       "HQ8EBAMCBeAwbAYDVR0RBGUwY6RhMF8xCzAJBgNVBAYTAlVTMRUwEwYDVQQKDAxU\r\n"
                                       "aHJlYWQgR3JvdXAxFzAVBgNVBAMMDlRlc3QgUmVnaXN0cmFyMSAwHgYJKoZIhvcN\r\n"
                                       "AQkBFhFtYXJ0aW5Ac3Rva29lLm5ldDBHBgNVHSMEQDA+gBSS6nZAQEqPq08nC/O8\r\n"
                                       "N52GzXKA+KEcpBowGDEWMBQGA1UEAwwNVGhyZWFkR3JvdXBDQYIIc5C+m8ijatIw\r\n"
                                       "CgYIKoZIzj0EAwIDSAAwRQIgbI7Vrg348jGCENRtT3GbV5FaEqeBaVTeHlkCA99z\r\n"
                                       "RVACIQDGDdZSWXAR+AlfmrDecYnmp5Vgz8eTyjm9ZziIFXPUwA==\r\n"
                                       "-----END CERTIFICATE-----\r\n";

static const std::string kClientKey = "-----BEGIN PRIVATE KEY-----\r\n"
                                      "MIGHAgEAMBMGByqGSM49AgEGCCqGSM49AwEHBG0wawIBAQQgYJ/MP0dWA9BkYd4W\r\n"
                                      "s6oRY62hDddaEmrAVm5dtAXE/UGhRANCAAQgMIVb6EaRCz7LFcr4Vy0+tWW9xlSh\r\n"
                                      "Xvr27euqi54WCMXJEMk6IIaPyFBNNw8bJvqXWfZ5g7t4hj7amsvqUST2\r\n"
                                      "-----END PRIVATE KEY-----\r\n";

static const std::string kServerTrustAnchor = "-----BEGIN CERTIFICATE-----\r\n"
                                              "MIIBejCCAR+gAwIBAgIIc5C+m8ijatIwCgYIKoZIzj0EAwIwGDEWMBQGA1UEAwwN\r\n"
                                              "VGhyZWFkR3JvdXBDQTAeFw0xOTA2MTkyMTI0MjdaFw0yNDA2MTcyMTI0MjdaMBgx\r\n"
                                              "FjAUBgNVBAMMDVRocmVhZEdyb3VwQ0EwWTATBgcqhkjOPQIBBggqhkjOPQMBBwNC\r\n"
                                              "AASXse2WkWSTCYW7uKyaKvlFXN/upLEd4uedBov6gDkmtABSUbNPHAgVpMvgP70b\r\n"
                                              "vLY19kMaIt54ZTuHuZU37OFso1MwUTAPBgNVHRMECDAGAQH/AgEDMB0GA1UdDgQW\r\n"
                                              "BBSS6nZAQEqPq08nC/O8N52GzXKA+DAfBgNVHSMEGDAWgBSS6nZAQEqPq08nC/O8\r\n"
                                              "N52GzXKA+DAKBggqhkjOPQQDAgNJADBGAiEA5l70etVXL6pUSU+E/5+8C6yM5HaD\r\n"
                                              "v8WNLEhNNeunmcMCIQCwyjOK804IuUTv7IOw/6y9ulOwTBHtfPJ8rfRyaVbHPQ==\r\n"
                                              "-----END CERTIFICATE-----\r\n";

static const std::string kServerCert = "-----BEGIN CERTIFICATE-----\r\n"
                                       "MIICATCCAaegAwIBAgIIJU8KN/Bcw4cwCgYIKoZIzj0EAwIwGDEWMBQGA1UEAwwN\r\n"
                                       "VGhyZWFkR3JvdXBDQTAeFw0xOTA2MTkyMTM2MTFaFw0yNDA2MTcyMTM2MTFaMBox\r\n"
                                       "GDAWBgNVBAMMD1RocmVhZFJlZ2lzdHJhcjBZMBMGByqGSM49AgEGCCqGSM49AwEH\r\n"
                                       "A0IABCAwhVvoRpELPssVyvhXLT61Zb3GVKFe+vbt66qLnhYIxckQyTogho/IUE03\r\n"
                                       "Dxsm+pdZ9nmDu3iGPtqay+pRJPajgdgwgdUwDwYDVR0TBAgwBgEB/wIBAjALBgNV\r\n"
                                       "HQ8EBAMCBeAwbAYDVR0RBGUwY6RhMF8xCzAJBgNVBAYTAlVTMRUwEwYDVQQKDAxU\r\n"
                                       "aHJlYWQgR3JvdXAxFzAVBgNVBAMMDlRlc3QgUmVnaXN0cmFyMSAwHgYJKoZIhvcN\r\n"
                                       "AQkBFhFtYXJ0aW5Ac3Rva29lLm5ldDBHBgNVHSMEQDA+gBSS6nZAQEqPq08nC/O8\r\n"
                                       "N52GzXKA+KEcpBowGDEWMBQGA1UEAwwNVGhyZWFkR3JvdXBDQYIIc5C+m8ijatIw\r\n"
                                       "CgYIKoZIzj0EAwIDSAAwRQIgbI7Vrg348jGCENRtT3GbV5FaEqeBaVTeHlkCA99z\r\n"
                                       "RVACIQDGDdZSWXAR+AlfmrDecYnmp5Vgz8eTyjm9ZziIFXPUwA==\r\n"
                                       "-----END CERTIFICATE-----\r\n";

static const std::string kServerKey = "-----BEGIN PRIVATE KEY-----\r\n"
                                      "MIGHAgEAMBMGByqGSM49AgEGCCqGSM49AwEHBG0wawIBAQQgYJ/MP0dWA9BkYd4W\r\n"
                                      "s6oRY62hDddaEmrAVm5dtAXE/UGhRANCAAQgMIVb6EaRCz7LFcr4Vy0+tWW9xlSh\r\n"
                                      "Xvr27euqi54WCMXJEMk6IIaPyFBNNw8bJvqXWfZ5g7t4hj7amsvqUST2\r\n"
                                      "-----END PRIVATE KEY-----\r\n";

static const char *       kServerAddr = "::";
static constexpr uint16_t kServerPort = 5683;

TEST_CASE("dtls-mbedtls-client-server", "[dtls]")
{
    const ByteArray kHello{'h', 'e', 'l', 'l', 'o'};

    DtlsConfig config;

    // Setup dtls server
    config.mCaChain = ByteArray{kServerTrustAnchor.begin(), kServerTrustAnchor.end()};
    config.mOwnCert = ByteArray{kServerCert.begin(), kServerCert.end()};
    config.mOwnKey  = ByteArray{kServerKey.begin(), kServerKey.end()};

    config.mCaChain.push_back(0);
    config.mOwnCert.push_back(0);
    config.mOwnKey.push_back(0);

    auto eventBase = event_base_new();
    REQUIRE(eventBase != nullptr);

    auto serverSocket = std::make_shared<UdpSocket>(eventBase);
    REQUIRE(serverSocket->Bind(kServerAddr, kServerPort) == 0);
    DtlsSession dtlsServer{eventBase, true, serverSocket};

    REQUIRE(dtlsServer.Init(config).NoError());

    dtlsServer.SetReceiver([&kHello, eventBase](Endpoint &, const ByteArray &aBuf) {
        REQUIRE(aBuf == kHello);

        event_base_loopbreak(eventBase);
    });

    auto serverConnected = [](const DtlsSession &aSession, Error aError) {
        REQUIRE(aError.NoError());
        REQUIRE(aSession.GetState() == DtlsSession::State::kConnected);
    };
    dtlsServer.Connect(serverConnected);

    // Setup dtls client
    config.mCaChain = ByteArray{kClientTrustAnchor.begin(), kClientTrustAnchor.end()};
    config.mOwnCert = ByteArray{kClientCert.begin(), kClientCert.end()};
    config.mOwnKey  = ByteArray{kClientKey.begin(), kClientKey.end()};

    config.mCaChain.push_back(0);
    config.mOwnCert.push_back(0);
    config.mOwnKey.push_back(0);

    auto clientSocket = std::make_shared<UdpSocket>(eventBase);
    REQUIRE(clientSocket->Connect(kServerAddr, kServerPort) == 0);
    DtlsSession dtlsClient{eventBase, false, clientSocket};

    REQUIRE(dtlsClient.Init(config).NoError());

    auto clientConnected = [&kHello](DtlsSession &aSession, Error aError) {
        REQUIRE(aError.NoError());
        REQUIRE(aSession.GetState() == DtlsSession::State::kConnected);

<<<<<<< HEAD
        REQUIRE(aSession.Send(kHello).NoError());
=======
        REQUIRE(aSession.Send(kHello, MessageSubType::kNone) == Error::kNone);
>>>>>>> 01de363a
    };
    dtlsClient.Connect(clientConnected);

    int fail = event_base_loop(eventBase, EVLOOP_NO_EXIT_ON_EMPTY);
    REQUIRE(fail == 0);
    event_base_free(eventBase);
}

} // namespace commissioner

} // namespace ot<|MERGE_RESOLUTION|>--- conflicted
+++ resolved
@@ -161,11 +161,7 @@
         REQUIRE(aError.NoError());
         REQUIRE(aSession.GetState() == DtlsSession::State::kConnected);
 
-<<<<<<< HEAD
-        REQUIRE(aSession.Send(kHello).NoError());
-=======
-        REQUIRE(aSession.Send(kHello, MessageSubType::kNone) == Error::kNone);
->>>>>>> 01de363a
+        REQUIRE(aSession.Send(kHello, MessageSubType::kNone).NoError());
     };
     dtlsClient.Connect(clientConnected);
 
