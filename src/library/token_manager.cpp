--- conflicted
+++ resolved
@@ -33,18 +33,13 @@
 
 #include "library/token_manager.hpp"
 
-#include <assert.h>
-
 #include <mbedtls/x509_crt.h>
 
 #include "library/cose.hpp"
 #include "library/cwt.hpp"
 #include "library/logging.hpp"
-<<<<<<< HEAD
 #include "library/mbedtls_error.hpp"
-=======
 #include "library/tlv.hpp"
->>>>>>> f9360e73
 #include "library/uri.hpp"
 
 namespace ot {
@@ -232,13 +227,9 @@
 
 Error TokenManager::SetToken(const ByteArray &aSignedToken, const mbedtls_pk_context &aPublicKey)
 {
-<<<<<<< HEAD
     Error          error;
-=======
-    Error          error = Error::kNone;
     ByteArray      oldSignedToken;
     CborMap        oldToken;
->>>>>>> f9360e73
     CborMap        cnf;
     CborMap        coseKey;
     const uint8_t *kid       = nullptr;
