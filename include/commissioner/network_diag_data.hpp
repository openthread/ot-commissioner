--- conflicted
+++ resolved
@@ -195,14 +195,10 @@
     uint8_t                        mBatteryLevel  = 0;
     uint16_t                       mMacAddr       = 0;
     uint16_t                       mSupplyVoltage = 0;
-<<<<<<< HEAD
+    uint32_t                       mTimeout       = 0;
     uint16_t                       mVersion = 0;
     uint16_t                       mQueryID = 0;
-    uint32_t                       mTimeout = 0;
     uint32_t                       mMaxChildTimeout = 0;
-=======
-    uint32_t                       mTimeout       = 0;
->>>>>>> f69ea8e2
     Route64                        mRoute64;
     LeaderData                     mLeaderData;
     MacCounters                    mMacCounters;
@@ -236,10 +232,9 @@
     static constexpr uint64_t kTimeoutBit                = (1ull << 11);
     static constexpr uint64_t kConnectivityBit           = (1ull << 12);
     static constexpr uint64_t kBatteryLevelBit           = (1ull << 13);
-<<<<<<< HEAD
-    static constexpr uint64_t kSupplyVoltageBit		     = (1ull << 14);
-    static constexpr uint64_t kChannelPagesBit		     = (1ull << 15);
-    static constexpr uint64_t kTypeListBit			     = (1ull << 16);
+    static constexpr uint64_t kSupplyVoltageBit          = (1ull << 14);
+    static constexpr uint64_t kChannelPagesBit           = (1ull << 15);
+    static constexpr uint64_t kTypeListBit               = (1ull << 16);
     static constexpr uint64_t kMaxChildTimeoutBit		 = (1ull << 17);
     static constexpr uint64_t kVersionBit			     = (1ull << 18);
     static constexpr uint64_t kVendorNameBit			 = (1ull << 19);
@@ -248,11 +243,6 @@
     static constexpr uint64_t kThreadStackVersionBit	 = (1ull << 22);
     static constexpr uint64_t kQueryIDBit           	 = (1ull << 23);
     static constexpr uint64_t kChildInfoListBit          = (1ull << 24);
-=======
-    static constexpr uint64_t kSupplyVoltageBit          = (1ull << 14);
-    static constexpr uint64_t kChannelPagesBit           = (1ull << 15);
-    static constexpr uint64_t kTypeListBit               = (1ull << 16);
->>>>>>> f69ea8e2
 };
 
 } // namespace commissioner
