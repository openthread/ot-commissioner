#
#  Copyright (c) 2019, The OpenThread Authors.
#  All rights reserved.
#
#  Redistribution and use in source and binary forms, with or without
#  modification, are permitted provided that the following conditions are met:
#  1. Redistributions of source code must retain the above copyright
#     notice, this list of conditions and the following disclaimer.
#  2. Redistributions in binary form must reproduce the above copyright
#     notice, this list of conditions and the following disclaimer in the
#     documentation and/or other materials provided with the distribution.
#  3. Neither the name of the copyright holder nor the
#     names of its contributors may be used to endorse or promote products
#     derived from this software without specific prior written permission.
#
#  THIS SOFTWARE IS PROVIDED BY THE COPYRIGHT HOLDERS AND CONTRIBUTORS "AS IS"
#  AND ANY EXPRESS OR IMPLIED WARRANTIES, INCLUDING, BUT NOT LIMITED TO, THE
#  IMPLIED WARRANTIES OF MERCHANTABILITY AND FITNESS FOR A PARTICULAR PURPOSE
#  ARE DISCLAIMED. IN NO EVENT SHALL THE COPYRIGHT HOLDER OR CONTRIBUTORS BE
#  LIABLE FOR ANY DIRECT, INDIRECT, INCIDENTAL, SPECIAL, EXEMPLARY, OR
#  CONSEQUENTIAL DAMAGES (INCLUDING, BUT NOT LIMITED TO, PROCUREMENT OF
#  SUBSTITUTE GOODS OR SERVICES; LOSS OF USE, DATA, OR PROFITS; OR BUSINESS
#  INTERRUPTION) HOWEVER CAUSED AND ON ANY THEORY OF LIABILITY, WHETHER IN
#  CONTRACT, STRICT LIABILITY, OR TORT (INCLUDING NEGLIGENCE OR OTHERWISE)
#  ARISING IN ANY WAY OUT OF THE USE OF THIS SOFTWARE, EVEN IF ADVISED OF THE
#  POSSIBILITY OF SUCH DAMAGE.
#

add_executable(commissioner-tests)

<<<<<<< HEAD
target_link_libraries(commissioner-tests PRIVATE
    commissioner-app
    commissioner-common
    cose-c::cose-c
    mdns::mdns
    mbedtls
    pthread
    fmt::fmt
    Catch2::Catch2
    event_core
    event_pthreads
    Libevent::Libevent)

target_include_directories(commissioner-tests PRIVATE
    ${PROJECT_SOURCE_DIR}/src/app
    ${PROJECT_SOURCE_DIR}/src/library)

if(OT_COMM_USE_VENDORED_LIBS)
    target_include_directories(commissioner-tests PRIVATE
        ${PROJECT_SOURCE_DIR}/third_party/mbedtls/repo/include
        ${PROJECT_SOURCE_DIR}/third_party/libevent/repo/include
        ${PROJECT_BINARY_DIR}/third_party/libevent/repo/include
        ${PROJECT_SOURCE_DIR}/third_party/Catch2/repo/single_include)
endif()
=======
target_sources(commissioner-tests
    PRIVATE
        main.cpp
        test_address.cpp
        test_coap_secure.cpp
        test_coap.cpp
        test_commissioner_impl.cpp
        test_cose.cpp
        test_dtls.cpp
        test_json.cpp
        test_mesh_local_addr.cpp
        test_pskc.cpp
        test_socket.cpp
        test_token_manager.cpp
)

target_link_libraries(commissioner-tests
    PRIVATE
        cn-cbor::cn-cbor
        cose
        mdns
        mbedtls
        mbedx509
        mbedcrypto
        pthread
        fmt::fmt
        event_core
        event_pthreads
        commissioner
        commissioner-app
        commissioner-common
)

target_include_directories(commissioner-tests
    PRIVATE
        ${PROJECT_SOURCE_DIR}/src/app
        ${PROJECT_SOURCE_DIR}/src/library
        ${PROJECT_SOURCE_DIR}/third_party/Catch2/repo/single_include
)
>>>>>>> 4b514a26

add_custom_target(test-commissioner
    COMMAND ./commissioner-tests
    DEPENDS commissioner-tests
    WORKING_DIRECTORY ${CMAKE_CURRENT_BINARY_DIR}
)<|MERGE_RESOLUTION|>--- conflicted
+++ resolved
@@ -28,32 +28,6 @@
 
 add_executable(commissioner-tests)
 
-<<<<<<< HEAD
-target_link_libraries(commissioner-tests PRIVATE
-    commissioner-app
-    commissioner-common
-    cose-c::cose-c
-    mdns::mdns
-    mbedtls
-    pthread
-    fmt::fmt
-    Catch2::Catch2
-    event_core
-    event_pthreads
-    Libevent::Libevent)
-
-target_include_directories(commissioner-tests PRIVATE
-    ${PROJECT_SOURCE_DIR}/src/app
-    ${PROJECT_SOURCE_DIR}/src/library)
-
-if(OT_COMM_USE_VENDORED_LIBS)
-    target_include_directories(commissioner-tests PRIVATE
-        ${PROJECT_SOURCE_DIR}/third_party/mbedtls/repo/include
-        ${PROJECT_SOURCE_DIR}/third_party/libevent/repo/include
-        ${PROJECT_BINARY_DIR}/third_party/libevent/repo/include
-        ${PROJECT_SOURCE_DIR}/third_party/Catch2/repo/single_include)
-endif()
-=======
 target_sources(commissioner-tests
     PRIVATE
         main.cpp
@@ -93,7 +67,6 @@
         ${PROJECT_SOURCE_DIR}/src/library
         ${PROJECT_SOURCE_DIR}/third_party/Catch2/repo/single_include
 )
->>>>>>> 4b514a26
 
 add_custom_target(test-commissioner
     COMMAND ./commissioner-tests
