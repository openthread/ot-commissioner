--- conflicted
+++ resolved
@@ -58,11 +58,7 @@
 
 setup_commissioner() {
     set -e
-<<<<<<< HEAD
-    sudo apt-get install expect -y
-=======
     sudo apt-get install -y –no-install-recommends expect
->>>>>>> c379d297
     pip install --user -r "${TEST_ROOT_DIR}"/../../tools/commissioner_thci/requirements.txt
 }
 
