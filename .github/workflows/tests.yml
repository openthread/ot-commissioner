#
#  Copyright (c) 2020, The OpenThread Commissioner Authors.
#  All rights reserved.
#
#  Redistribution and use in source and binary forms, with or without
#  modification, are permitted provided that the following conditions are met:
#  1. Redistributions of source code must retain the above copyright
#     notice, this list of conditions and the following disclaimer.
#  2. Redistributions in binary form must reproduce the above copyright
#     notice, this list of conditions and the following disclaimer in the
#     documentation and/or other materials provided with the distribution.
#  3. Neither the name of the copyright holder nor the
#     names of its contributors may be used to endorse or promote products
#     derived from this software without specific prior written permission.
#
#  THIS SOFTWARE IS PROVIDED BY THE COPYRIGHT HOLDERS AND CONTRIBUTORS "AS IS"
#  AND ANY EXPRESS OR IMPLIED WARRANTIES, INCLUDING, BUT NOT LIMITED TO, THE
#  IMPLIED WARRANTIES OF MERCHANTABILITY AND FITNESS FOR A PARTICULAR PURPOSE
#  ARE DISCLAIMED. IN NO EVENT SHALL THE COPYRIGHT HOLDER OR CONTRIBUTORS BE
#  LIABLE FOR ANY DIRECT, INDIRECT, INCIDENTAL, SPECIAL, EXEMPLARY, OR
#  CONSEQUENTIAL DAMAGES (INCLUDING, BUT NOT LIMITED TO, PROCUREMENT OF
#  SUBSTITUTE GOODS OR SERVICES; LOSS OF USE, DATA, OR PROFITS; OR BUSINESS
#  INTERRUPTION) HOWEVER CAUSED AND ON ANY THEORY OF LIABILITY, WHETHER IN
#  CONTRACT, STRICT LIABILITY, OR TORT (INCLUDING NEGLIGENCE OR OTHERWISE)
#  ARISING IN ANY WAY OUT OF THE USE OF THIS SOFTWARE, EVEN IF ADVISED OF THE
#  POSSIBILITY OF SUCH DAMAGE.
#

name: Tests

on: [push, pull_request]

jobs:
  integration-tests:
    runs-on: ubuntu-18.04
    steps:
      - uses: actions/checkout@v2
      - name: Bootstrap
        run: |
          script/bootstrap.sh
      - name: Build
        run: |
          mkdir build && cd build
          cmake -GNinja                           \
                -DCMAKE_CXX_STANDARD=11           \
                -DCMAKE_CXX_STANDARD_REQUIRED=ON  \
                -DCMAKE_BUILD_TYPE=Release        \
                -DCMAKE_INSTALL_PREFIX=/usr/local \
                -DOT_COMM_COVERAGE=ON             \
                -DOT_COMM_CCM=OFF                 \
<<<<<<< HEAD
                ..
          ninja
          sudo ninja install
=======
                -S . -B build
          cmake --build build
          sudo cmake --install build
      - name: Test CLI options
        run: |
>>>>>>> b25e68cc
          commissioner-cli -v
          commissioner-cli -h
      - name: Run unittests
        run: |
          ./build/tests/commissioner-test
      - name: Run integration tests
        run: |
          cd tests/integration
          ./bootstrap.sh
          ./run_tests.sh
      - name: Upload coverage to Codecov
        run: |
          lcov --directory build/ --capture --output-file coverage.info
          lcov --list coverage.info
          bash <(curl -s https://codecov.io/bash) -f coverage.info<|MERGE_RESOLUTION|>--- conflicted
+++ resolved
@@ -48,17 +48,11 @@
                 -DCMAKE_INSTALL_PREFIX=/usr/local \
                 -DOT_COMM_COVERAGE=ON             \
                 -DOT_COMM_CCM=OFF                 \
-<<<<<<< HEAD
                 ..
           ninja
           sudo ninja install
-=======
-                -S . -B build
-          cmake --build build
-          sudo cmake --install build
       - name: Test CLI options
         run: |
->>>>>>> b25e68cc
           commissioner-cli -v
           commissioner-cli -h
       - name: Run unittests
