#!/bin/bash
#
#  Copyright (c) 2019, The OpenThread Commissioner Authors.
#  All rights reserved.
#
#  Redistribution and use in source and binary forms, with or without
#  modification, are permitted provided that the following conditions are met:
#  1. Redistributions of source code must retain the above copyright
#     notice, this list of conditions and the following disclaimer.
#  2. Redistributions in binary form must reproduce the above copyright
#     notice, this list of conditions and the following disclaimer in the
#     documentation and/or other materials provided with the distribution.
#  3. Neither the name of the copyright holder nor the
#     names of its contributors may be used to endorse or promote products
#     derived from this software without specific prior written permission.
#
#  THIS SOFTWARE IS PROVIDED BY THE COPYRIGHT HOLDERS AND CONTRIBUTORS "AS IS"
#  AND ANY EXPRESS OR IMPLIED WARRANTIES, INCLUDING, BUT NOT LIMITED TO, THE
#  IMPLIED WARRANTIES OF MERCHANTABILITY AND FITNESS FOR A PARTICULAR PURPOSE
#  ARE DISCLAIMED. IN NO EVENT SHALL THE COPYRIGHT HOLDER OR CONTRIBUTORS BE
#  LIABLE FOR ANY DIRECT, INDIRECT, INCIDENTAL, SPECIAL, EXEMPLARY, OR
#  CONSEQUENTIAL DAMAGES (INCLUDING, BUT NOT LIMITED TO, PROCUREMENT OF
#  SUBSTITUTE GOODS OR SERVICES; LOSS OF USE, DATA, OR PROFITS; OR BUSINESS
#  INTERRUPTION) HOWEVER CAUSED AND ON ANY THEORY OF LIABILITY, WHETHER IN
#  CONTRACT, STRICT LIABILITY, OR TORT (INCLUDING NEGLIGENCE OR OTHERWISE)
#  ARISING IN ANY WAY OUT OF THE USE OF THIS SOFTWARE, EVEN IF ADVISED OF THE
#  POSSIBILITY OF SUCH DAMAGE.
#

set -e

# Bootstrap with CCM dependencies.
readonly WITH_CCM="${WITH_CCM:-1}"
readonly MIN_CMAKE_VERSION="3.20.1"

## Match the version to see if current version is greater than or euqal to required version.
## Args: $1 current version
##       $2 required version
match_version()
{
    local current_version=$1
    local required_version=$2
    local min_version

    min_version="$(printf '%s\n' "$required_version" "$current_version" | sort -V | head -n1)"
    if [ "${min_version}" = "${required_version}" ]; then
        return 0
    else
        return 1
    fi
}

## Args: $1 CMake Version. for example, "3.16.1". Reference to
##       https://cmake.org/files/ for all available versions.
install_cmake()
{
    local version=$1
    local short_version=${version%.*}

    if [ ! -d cmake-${version} ]; then
        wget "https://cmake.org/files/v${short_version}/cmake-${version}.tar.gz"
        tar -xvzf cmake-${version}.tar.gz
    fi

    local cpu_num=$(grep -c ^processor /proc/cpuinfo)
    if [ ${cpu_num} -gt 1 ]; then
        concurrency=$((cpu_num / 2))
    else
        concurrency=1
    fi

    cd cmake-${version}
    ./bootstrap --prefix=/usr --parallel=${concurrency} -- -DCMAKE_BUILD_TYPE:STRING=Release
    make -j${concurrency}
    sudo make install
    cd -

    rm -rf cmake-${version}.tar.gz cmake-${version}
}

## Install packages
if [ "$(uname)" = "Linux" ]; then
    echo "OS is Linux"

    ## FIXME(wgtdkp): this is only apt install
    ## Install packages
    sudo apt-get update
    sudo apt-get install -y \
        build-essential \
        libreadline-dev \
        cmake \
        ninja-build \
        swig \
        lcov \
        jsonlint

    sudo apt-get --no-install-recommends install -y clang-format-19 clang-tidy-19 || echo 'WARNING: could not install clang-format-19 and clang-tidy-19, which is useful if you plan to contribute C/C++ code to the OpenThread project.'
    python3 -m pip install yapf==0.43.0 || echo 'WARNING: could not install yapf, which is useful if you plan to contribute python code to the OpenThread project.'

    ## Install newest CMake
    match_version "$(cmake --version | grep -E -o '[0-9].*')" "${MIN_CMAKE_VERSION}" || {
        install_cmake "3.16.1"
        cmake --version
    }
    match_version "$(cmake --version | grep -E -o '[0-9].*')" "${MIN_CMAKE_VERSION}" || {
        echo "error: cmake version($(cmake --version)) < ${MIN_CMAKE_VERSION}."
        echo "Did you forget to add '/usr/bin' to beginning of your PATH?"
        exit 1
    }
elif [ "$(uname)" = "Darwin" ]; then
    echo "OS is Darwin"

    if command -v brew &>/dev/null; then
        echo "Using Brew"
        ## Install packages with Homebrew
        brew update
        brew install coreutils \
<<<<<<< HEAD
                     readline \
                     cmake \
                     ninja \
                     swig  \
                     lcov && true

        brew install llvm@14 && \
        sudo ln -sf "$(brew --prefix llvm@14)/bin/clang-format" /usr/local/bin/clang-format-14 && \
        sudo ln -sf "$(brew --prefix llvm@14)/bin/clang-tidy" /usr/local/bin/clang-tidy-14 && \
        sudo ln -sf "$(brew --prefix llvm@14)/bin/clang-apply-replacements" /usr/local/bin/clang-apply-replacements-14 && \
        sudo ln -sf "$(brew --prefix llvm@14)/bin/run-clang-tidy" /usr/local/bin/run-clang-tidy-14 || \
        echo 'WARNING: could not install clang-format-14, which is useful if you plan to contribute C/C++ code to the OpenThread project.'
=======
            readline \
            cmake \
            ninja \
            swig \
            lcov && true

        brew install llvm@19 \
            && sudo ln -sf "$(brew --prefix llvm@19)/bin/clang-format" /usr/local/bin/clang-format-19 \
            && sudo ln -sf "$(brew --prefix llvm@19)/bin/clang-tidy" /usr/local/bin/clang-tidy-19 \
            && sudo ln -sf "$(brew --prefix llvm@19)/bin/clang-apply-replacements" /usr/local/bin/clang-apply-replacements-19 \
            && sudo ln -sf "$(brew --prefix llvm@19)/bin/run-clang-tidy" /usr/local/bin/run-clang-tidy-19 \
            || echo 'WARNING: could not install clang-format-19, which is useful if you plan to contribute C/C++ code to the OpenThread project.'
>>>>>>> d6a92571

        ## Install latest cmake
        match_version "$(cmake --version | grep -E -o '[0-9].*')" "${MIN_CMAKE_VERSION}" || {
            brew unlink cmake
            brew install cmake --HEAD
        }
    elif command -v port &>/dev/null; then
        echo "Using MacPorts"
        ## Install packages with MacPorts
        sudo port install coreutils \
<<<<<<< HEAD
                         readline \
                         cmake \
                         ninja \
                         swig  \
                         lcov && true

        sudo port install clang-14 && \
        sudo ln -sf /opt/local/bin/clang-format-mp-14 /usr/local/bin/clang-format-14 && \
        sudo ln -sf /opt/local/bin/clang-tidy-mp-14 /usr/local/bin/clang-tidy-14 && \
        sudo ln -sf /opt/local/bin/clang-apply-replacements-mp-14 /usr/local/bin/clang-apply-replacements-14 && \
        sudo ln -sf /opt/local/bin/run-clang-tidy-mp-14 /usr/local/bin/run-clang-tidy-14 || \
        echo 'WARNING: could not install clang-format-14, which is useful if you plan to contribute C/C++ code to the OpenThread project.'
=======
            readline \
            cmake \
            ninja \
            swig \
            lcov && true

        sudo port install clang-19 \
            && sudo ln -sf /opt/local/bin/clang-format-mp-19 /usr/local/bin/clang-format-19 \
            && sudo ln -sf /opt/local/bin/clang-tidy-mp-19 /usr/local/bin/clang-tidy-19 \
            && sudo ln -sf /opt/local/bin/clang-apply-replacements-mp-19 /usr/local/bin/clang-apply-replacements-19 \
            && sudo ln -sf /opt/local/bin/run-clang-tidy-mp-19 /usr/local/bin/run-clang-tidy-19 \
            || echo 'WARNING: could not install clang-format-19, which is useful if you plan to contribute C/C++ code to the OpenThread project.'
>>>>>>> d6a92571

        ## Check latest cmake version
        match_version "$(cmake --version | grep -E -o '[0-9].*')" "${MIN_CMAKE_VERSION}" || {
            echo "error: cmake version($(cmake --version)) < ${MIN_CMAKE_VERSION}."
            echo "Did you forget to add '/opt/local/bin' to beginning of your PATH?"
            exit 1
        }

    else
        echo "error: brew or port not found. Please install one of them."
        exit 1
    fi

else
    echo "platform $(uname) is not fully supported"
    exit 1
fi

readonly CUR_DIR="$(dirname "$(realpath "$0")")"

cd "${CUR_DIR}/.."
if [ "${WITH_CCM}" = "1" ]; then
    git submodule update --init --recursive --depth=1 --progress
else
    git submodule update --init --recursive --depth=1 --progress -- third_party/mbedtls/repo
    git submodule update --init --recursive --depth=1 --progress -- third_party/json/repo
    git submodule update --init --recursive --depth=1 --progress -- third_party/libevent/repo
    git submodule update --init --recursive --depth=1 --progress -- third_party/mdns/repo
    git submodule update --init --recursive --depth=1 --progress -- third_party/fmtlib/repo
fi
cd -<|MERGE_RESOLUTION|>--- conflicted
+++ resolved
@@ -115,20 +115,6 @@
         ## Install packages with Homebrew
         brew update
         brew install coreutils \
-<<<<<<< HEAD
-                     readline \
-                     cmake \
-                     ninja \
-                     swig  \
-                     lcov && true
-
-        brew install llvm@14 && \
-        sudo ln -sf "$(brew --prefix llvm@14)/bin/clang-format" /usr/local/bin/clang-format-14 && \
-        sudo ln -sf "$(brew --prefix llvm@14)/bin/clang-tidy" /usr/local/bin/clang-tidy-14 && \
-        sudo ln -sf "$(brew --prefix llvm@14)/bin/clang-apply-replacements" /usr/local/bin/clang-apply-replacements-14 && \
-        sudo ln -sf "$(brew --prefix llvm@14)/bin/run-clang-tidy" /usr/local/bin/run-clang-tidy-14 || \
-        echo 'WARNING: could not install clang-format-14, which is useful if you plan to contribute C/C++ code to the OpenThread project.'
-=======
             readline \
             cmake \
             ninja \
@@ -141,7 +127,6 @@
             && sudo ln -sf "$(brew --prefix llvm@19)/bin/clang-apply-replacements" /usr/local/bin/clang-apply-replacements-19 \
             && sudo ln -sf "$(brew --prefix llvm@19)/bin/run-clang-tidy" /usr/local/bin/run-clang-tidy-19 \
             || echo 'WARNING: could not install clang-format-19, which is useful if you plan to contribute C/C++ code to the OpenThread project.'
->>>>>>> d6a92571
 
         ## Install latest cmake
         match_version "$(cmake --version | grep -E -o '[0-9].*')" "${MIN_CMAKE_VERSION}" || {
@@ -152,20 +137,6 @@
         echo "Using MacPorts"
         ## Install packages with MacPorts
         sudo port install coreutils \
-<<<<<<< HEAD
-                         readline \
-                         cmake \
-                         ninja \
-                         swig  \
-                         lcov && true
-
-        sudo port install clang-14 && \
-        sudo ln -sf /opt/local/bin/clang-format-mp-14 /usr/local/bin/clang-format-14 && \
-        sudo ln -sf /opt/local/bin/clang-tidy-mp-14 /usr/local/bin/clang-tidy-14 && \
-        sudo ln -sf /opt/local/bin/clang-apply-replacements-mp-14 /usr/local/bin/clang-apply-replacements-14 && \
-        sudo ln -sf /opt/local/bin/run-clang-tidy-mp-14 /usr/local/bin/run-clang-tidy-14 || \
-        echo 'WARNING: could not install clang-format-14, which is useful if you plan to contribute C/C++ code to the OpenThread project.'
-=======
             readline \
             cmake \
             ninja \
@@ -178,7 +149,6 @@
             && sudo ln -sf /opt/local/bin/clang-apply-replacements-mp-19 /usr/local/bin/clang-apply-replacements-19 \
             && sudo ln -sf /opt/local/bin/run-clang-tidy-mp-19 /usr/local/bin/run-clang-tidy-19 \
             || echo 'WARNING: could not install clang-format-19, which is useful if you plan to contribute C/C++ code to the OpenThread project.'
->>>>>>> d6a92571
 
         ## Check latest cmake version
         match_version "$(cmake --version | grep -E -o '[0-9].*')" "${MIN_CMAKE_VERSION}" || {
